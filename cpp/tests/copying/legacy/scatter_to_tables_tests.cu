--- conflicted
+++ resolved
@@ -262,17 +262,10 @@
                          output_cols_null_count);
 }
 
-<<<<<<< HEAD
-TEST(ScatterToTablesTest, FunctionalTest) {
+TYPED_TEST(ScatterToTablesTest, FunctionalTest) {
   using TypeParam = cudf::size_type;
   constexpr cudf::size_type table_n_cols{2};
   constexpr cudf::size_type table_n_rows{1000};
-=======
-TYPED_TEST(ScatterToTablesTest, FunctionalTest) {
-  using TypeParam = gdf_index_type;
-  constexpr gdf_size_type table_n_cols{2};
-  constexpr gdf_size_type table_n_rows{1000};
->>>>>>> e3bd801f
   constexpr size_t scatter_size{table_n_rows};
   // table data
   std::vector<cudf::test::column_wrapper<TypeParam>> v_colwrap(

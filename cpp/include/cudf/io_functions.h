/*
 * Copyright (c) 2018, NVIDIA CORPORATION.
 *
 * Licensed under the Apache License, Version 2.0 (the "License");
 * you may not use this file except in compliance with the License.
 * You may obtain a copy of the License at
 *
 *     http://www.apache.org/licenses/LICENSE-2.0
 *
 * Unless required by applicable law or agreed to in writing, software
 * distributed under the License is distributed on an "AS IS" BASIS,
 * WITHOUT WARRANTIES OR CONDITIONS OF ANY KIND, either express or implied.
 * See the License for the specific language governing permissions and
 * limitations under the License.
 */

#pragma once

/*
 * @brief Interface to output GDF columns to CSV format
 *
 * This function accepts an array of gdf_columns and creates a CSV
 * formatted file using the formatting parameters provided in the
 * specified structure argument.
 *
 * @param[in] args Structure containing input and output args
 *
 * @returns GDF_SUCCESS if the CSV format was created successfully.
 */
gdf_error write_csv(csv_write_arg *args);

<<<<<<< HEAD
/*
 * @brief Interface to parse ORC data to GDF columns
 *
 * This function accepts an input source for an Apache ORC dataset and outputs
 * an array of gdf_columns.
=======
/**
 * @brief Interface to parse Parquet data to GDF columns
 *
 * This function accepts an input source for an Apache Parquet dataset and
 * outputs an array of gdf_columns.
>>>>>>> ed959118
 *
 * @param[in,out] args Structure containing input and output args
 *
 * @return gdf_error GDF_SUCCESS if successful
 **/
<<<<<<< HEAD
gdf_error read_orc(orc_read_arg *args);
=======
gdf_error read_parquet(pq_read_arg *args);
>>>>>>> ed959118

/*
 * @brief Interface to convert GDF Columns to Compressed Sparse Row
 */
gdf_error gdf_to_csr(gdf_column **gdfData, int num_cols, csr_gdf *csrReturn);<|MERGE_RESOLUTION|>--- conflicted
+++ resolved
@@ -29,30 +29,6 @@
  */
 gdf_error write_csv(csv_write_arg *args);
 
-<<<<<<< HEAD
-/*
- * @brief Interface to parse ORC data to GDF columns
- *
- * This function accepts an input source for an Apache ORC dataset and outputs
- * an array of gdf_columns.
-=======
-/**
- * @brief Interface to parse Parquet data to GDF columns
- *
- * This function accepts an input source for an Apache Parquet dataset and
- * outputs an array of gdf_columns.
->>>>>>> ed959118
- *
- * @param[in,out] args Structure containing input and output args
- *
- * @return gdf_error GDF_SUCCESS if successful
- **/
-<<<<<<< HEAD
-gdf_error read_orc(orc_read_arg *args);
-=======
-gdf_error read_parquet(pq_read_arg *args);
->>>>>>> ed959118
-
 /*
  * @brief Interface to convert GDF Columns to Compressed Sparse Row
  */

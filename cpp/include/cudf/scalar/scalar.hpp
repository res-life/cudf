--- conflicted
+++ resolved
@@ -285,18 +285,11 @@
    * @param stream The CUDA stream to do the allocation in
    * @param mr The memory resource to use for allocation
    */
-<<<<<<< HEAD
-  string_scalar(rmm::device_scalar<value_type>& data, bool is_valid = true, cudaStream_t stream = 0,
-      rmm::mr::device_memory_resource *mr = rmm::mr::get_default_resource())
-   : string_scalar(data.value(stream), is_valid, stream, mr)
-  { }
-=======
   string_scalar(rmm::device_scalar<value_type>& data,
                 bool is_valid                       = true,
                 cudaStream_t stream                 = 0,
                 rmm::mr::device_memory_resource* mr = rmm::mr::get_default_resource())
-    : string_scalar(data.value(), is_valid, stream, mr) {}
->>>>>>> 4cafc989
+    : string_scalar(data.value(stream), is_valid, stream, mr) {}
 
   /**
    * @brief Implicit conversion operator to get the value of the scalar in a host std::string

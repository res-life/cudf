--- conflicted
+++ resolved
@@ -14,69 +14,21 @@
  * limitations under the License.
  */
 
-<<<<<<< HEAD
-#include <cudf/cudf.h>
-=======
 #include <cudf/copying.hpp>
 #include <cudf/cudf.h>
 #include <utilities/bit_util.cuh>
->>>>>>> f1ba6b12
 #include <utilities/cudf_utils.h>
-#include <cudf/copying.hpp>
-#include <utilities/bit_util.cuh>
 #include <utilities/type_dispatcher.hpp>
 
-<<<<<<< HEAD
-#include <cudf/table.hpp>
-=======
 #include <cudf/legacy/table.hpp>
->>>>>>> f1ba6b12
 #include <string/nvcategory_util.hpp>
 
 #include <algorithm>
 
-<<<<<<< HEAD
-=======
 #include <table/legacy/device_table.cuh>
->>>>>>> f1ba6b12
 #include <thrust/gather.h>
-#include <table/device_table.cuh>
 
 #include <cub/cub.cuh>
-<<<<<<< HEAD
-#include <utilities/column_utils.hpp>
-#include <utilities/cuda_utils.hpp>
-#include <string/nvcategory_util.hpp>
-#include <nvstrings/NVCategory.h>
-#include <nvstrings/NVStrings.h>
-using bit_mask::bit_mask_t;
-
-namespace cudf {
-namespace detail {
-
-constexpr int warp_size = 32;
-  
-NVCategory * combine_column_categories(gdf_column * input_columns[],int num_columns){
-  NVCategory * combined_category = static_cast<NVCategory *>(input_columns[0]->dtype_info.category);
-
-    for(int column_index = 1; column_index < num_columns; column_index++){
-      NVCategory * temp = combined_category;
-      if(input_columns[column_index]->size > 0){
-        combined_category = combined_category->merge_and_remap(
-            * static_cast<NVCategory *>(
-                input_columns[column_index]->dtype_info.category));
-        if(column_index > 1){
-          NVCategory::destroy(temp);
-        }
-      }
-    }
-    if(combined_category == static_cast<NVCategory *>(input_columns[0]->dtype_info.category)){
-      return combined_category->copy();
-    }else{
-      return combined_category;
-    }
-}
-=======
 #include <nvstrings/NVCategory.h>
 #include <nvstrings/NVStrings.h>
 #include <string/nvcategory_util.hpp>
@@ -88,7 +40,6 @@
 namespace detail {
 
 constexpr int warp_size = 32;
->>>>>>> f1ba6b12
 
 /**---------------------------------------------------------------------------*
  * @brief Function object to check if an index is within the bounds [begin,
@@ -107,46 +58,6 @@
   }
 };
 
-<<<<<<< HEAD
-using CountType = gdf_size_type;
-template <class BitType, int lane = 0>
-__device__ __inline__ CountType single_lane_reduce(BitType f) {
-  static __shared__ CountType smem[warp_size];
-
-  int lane_id = (threadIdx.x % warp_size);
-  int warp_id = (threadIdx.x / warp_size);
-
-  // Assuming one lane of each warp holds the value that we want to perform
-  // reduction
-  if (lane_id == lane) {
-    smem[warp_id] = __popc(f);
-  }
-  __syncthreads();
-
-  if (warp_id == 0) {
-    // Here I am assuming maximum block size is 1024 and 1024 / 32 = 32
-    // so one single warp is enough to do the reduction over different warps
-    f = (lane_id < (blockDim.x / warp_size)) ? smem[lane_id] : 0;
-
-    __shared__ typename cub::WarpReduce<CountType>::TempStorage temp_storage;
-    f = cub::WarpReduce<CountType>(temp_storage).Sum(f);
-  }
-
-  return f;
-}
-
-template <bool check_bounds>
-__global__ void gather_bitmask_kernel(const bit_mask_t* const* source_valid,
-                                      gdf_size_type num_source_rows,
-                                      const gdf_index_type* gather_map,
-                                      bit_mask_t** destination_valid,
-                                      gdf_size_type num_destination_rows,
-                                      gdf_size_type* d_count,
-                                      gdf_size_type num_columns) {
-  for (gdf_index_type i = 0; i < num_columns; i++) {
-    const bit_mask_t* source_valid_col = source_valid[i];
-    bit_mask_t* destination_valid_col = destination_valid[i];
-=======
 /**
  * @brief for each warp in the block do a reduction (summation) of the
  * `__popc(bit_mask)` on a certain lane (default is lane 0).
@@ -191,7 +102,6 @@
   for (gdf_index_type i = 0; i < num_columns; i++) {
     const bit_mask_t *__restrict__ source_valid_col = source_valid[i];
     bit_mask_t *__restrict__ destination_valid_col = destination_valid[i];
->>>>>>> f1ba6b12
 
     const bool src_has_nulls = source_valid_col != nullptr;
     const bool dest_has_nulls = destination_valid_col != nullptr;
@@ -274,55 +184,6 @@
   template <typename ColumnType>
   void operator()(gdf_column const *source_column,
                   gdf_index_type const gather_map[],
-<<<<<<< HEAD
-                  gdf_column* destination_column, bool check_bounds,
-                  cudaStream_t stream, bool merge_nvstring_category = false) {
-    ColumnType const* const source_data{
-        static_cast<ColumnType const*>(source_column->data)};
-    ColumnType* destination_data{
-        static_cast<ColumnType*>(destination_column->data)};
-
-    gdf_size_type const num_destination_rows{destination_column->size};
-
-    // If gathering in-place or scattering nvstring 
-    // (in which case the merge_nvstring_category should be set to true) allocate 
-    // temporary buffers to hold intermediate results
-    bool const merge_category = std::is_same<ColumnType, nvstring_category>::value && merge_nvstring_category;
-    bool const in_place = !merge_category && (source_data == destination_data);
-    
-    if(merge_category){
-      // merge the categories.
-      gdf_column temp_src = cudf::copy(*source_column);
-      gdf_column copy_src = cudf::copy(*source_column);
-      gdf_column temp_dest = cudf::copy(*destination_column);
-      gdf_column copy_dest = cudf::copy(*destination_column);
-      gdf_column* input_columns[2] = {&temp_src, &temp_dest};
-      gdf_column* output_columns[2] = {&copy_src, &copy_dest};
-      
-      CUDF_EXPECTS(GDF_SUCCESS ==
-        sync_column_categories(input_columns, output_columns, 2),
-        "Failed to synchronize NVCategory");
-
-      if (check_bounds) {
-        thrust::gather_if(rmm::exec_policy(stream)->on(stream), gather_map,
-                        gather_map + num_destination_rows, gather_map,
-                        static_cast<ColumnType*>(copy_src.data), static_cast<ColumnType*>(copy_dest.data),
-                        bounds_checker{0, source_column->size});
-      } else {
-        thrust::gather(rmm::exec_policy(stream)->on(stream), gather_map,
-                     gather_map + num_destination_rows, static_cast<ColumnType*>(copy_src.data),
-                     static_cast<ColumnType*>(copy_dest.data));
-      }
-      
-      CUDF_EXPECTS(GDF_SUCCESS ==
-        clear_column_categories(&copy_dest, destination_column), "Failed to clear NVCategory");
-
-      gdf_column_free(&temp_src);
-      gdf_column_free(&copy_src);
-      gdf_column_free(&temp_dest);
-      gdf_column_free(&copy_dest);
-      return;
-=======
                   gdf_column *destination_column, bool check_bounds,
                   cudaStream_t stream, bool merge_nvstring_category = false) {
     ColumnType const *source_data{
@@ -361,13 +222,8 @@
     if (in_place) {
       in_place_buffer.resize(num_destination_rows);
       destination_data = in_place_buffer.data().get();
->>>>>>> f1ba6b12
-    }
-
-    if (in_place) {
-      RMM_TRY(RMM_ALLOC(&destination_data,
-                        sizeof(ColumnType) * num_destination_rows, stream));
-    }
+    }
+
     if (check_bounds) {
       thrust::gather_if(rmm::exec_policy(stream)->on(stream), gather_map,
                         gather_map + num_destination_rows, gather_map,
@@ -379,38 +235,25 @@
                      destination_data);
     }
 
-<<<<<<< HEAD
-=======
     if (merge_category) {
       gdf_column_free(&temp_src);
       gdf_column_free(&temp_dest);
     }
 
->>>>>>> f1ba6b12
     // Copy temporary buffers used for in-place gather to destination column
     if (in_place) {
       thrust::copy(rmm::exec_policy(stream)->on(stream), destination_data,
                    destination_data + num_destination_rows,
-<<<<<<< HEAD
-                   static_cast<ColumnType*>(destination_column->data));
-      RMM_TRY(RMM_FREE(destination_data, stream));
-=======
                    static_cast<ColumnType *>(destination_column->data));
->>>>>>> f1ba6b12
     }
 
     CHECK_STREAM(stream);
   }
 };
 
-<<<<<<< HEAD
-void gather(table const* source_table, gdf_index_type const gather_map[],
-            table* destination_table, bool check_bounds, bool merge_nvstring_category) {
-=======
 void gather(table const *source_table, gdf_index_type const gather_map[],
             table *destination_table, bool check_bounds,
             bool merge_nvstring_category) {
->>>>>>> f1ba6b12
   CUDF_EXPECTS(nullptr != source_table, "source table is null");
   CUDF_EXPECTS(nullptr != destination_table, "destination table is null");
 
@@ -425,121 +268,6 @@
                "Mismatched number of columns");
   const gdf_size_type n_cols = source_table->num_columns();
 
-<<<<<<< HEAD
-  // We create (n_cols+1) streams for the (n_cols+1) kernels we are gonna
-  // launch.
-  std::vector<util::cuda::scoped_stream> v_stream(n_cols + 1);
-
-  for (gdf_size_type i = 0; i < n_cols; i++) {
-    // Perform sanity checks
-    gdf_column* dest_col = destination_table->get_column(i);
-    const gdf_column* src_col = source_table->get_column(i);
-
-    CUDF_EXPECTS(src_col->dtype == dest_col->dtype, "Column type mismatch");
-
-    // If source table has 0 rows it is okay to have null buffers
-    CUDF_EXPECTS(src_col->data != nullptr || source_table->num_rows() == 0,
-                 "Missing source data buffer.");
-    CUDF_EXPECTS(dest_col->data != nullptr, "Missing source data buffer.");
-
-    // The data gather for n columns will be put on the first n streams
-    cudf::type_dispatcher(src_col->dtype, column_gatherer{}, src_col,
-                          gather_map, dest_col, check_bounds, v_stream[i], merge_nvstring_category);
-
-    const bool src_has_nulls = src_col->valid != nullptr;
-    const bool dest_has_nulls = dest_col->valid != nullptr;
-    // If the source column has a valid buffer, the destination column must also
-    // have one
-    CUDF_EXPECTS((src_has_nulls && dest_has_nulls) || (!src_has_nulls),
-                 "Missing destination validity buffer");
-  }
-
-  // The bitmask operations will be put on the last stream.
-  cudaStream_t bit_stream = v_stream[n_cols];
-
-  // Allocate memory for bitmask reduction
-  gdf_size_type* d_count_p;
-  RMM_TRY(RMM_ALLOC(&d_count_p, sizeof(gdf_size_type) * n_cols, bit_stream));
-  CUDA_TRY(cudaMemsetAsync(d_count_p, 0, sizeof(gdf_size_type) * n_cols,
-                           bit_stream));
-
-  std::vector<bit_mask_t*> h_bit_src(n_cols);
-  std::vector<bit_mask_t*> h_bit_dest(n_cols);
-
-  for (gdf_size_type i = 0; i < n_cols; i++) {
-    const gdf_column* dest_col = destination_table->get_column(i);
-    h_bit_src[i] =
-        reinterpret_cast<bit_mask_t*>(source_table->get_column(i)->valid);
-    // Allocate inplace buffer
-    if (dest_col->valid != nullptr &&
-        dest_col->valid == source_table->get_column(i)->valid) {
-      gdf_size_type num_bitmask_elements =
-          gdf_num_bitmask_elements(dest_col->size);
-      RMM_TRY(RMM_ALLOC(&h_bit_dest[i], num_bitmask_elements, bit_stream));
-    } else {
-      h_bit_dest[i] = reinterpret_cast<bit_mask_t*>(dest_col->valid);
-    }
-  }
-
-  // In the following we allocate the device array thats hold the valid
-  // bits.
-  bit_mask_t** d_bit_src;
-  bit_mask_t** d_bit_dest;
-  RMM_TRY(RMM_ALLOC(&d_bit_src, sizeof(bit_mask_t*) * n_cols, bit_stream));
-  RMM_TRY(RMM_ALLOC(&d_bit_dest, sizeof(bit_mask_t*) * n_cols, bit_stream));
-
-  CUDA_TRY(cudaMemcpyAsync(d_bit_src, h_bit_src.data(),
-                           n_cols * sizeof(bit_mask_t*), cudaMemcpyHostToDevice,
-                           bit_stream));
-  CUDA_TRY(cudaMemcpyAsync(d_bit_dest, h_bit_dest.data(),
-                           n_cols * sizeof(bit_mask_t*), cudaMemcpyHostToDevice,
-                           bit_stream));
-
-  auto f =
-      check_bounds ? gather_bitmask_kernel<true> : gather_bitmask_kernel<false>;
-
-  int gather_grid_size;
-  int gather_block_size;
-  CUDA_TRY(cudaOccupancyMaxPotentialBlockSize(&gather_grid_size,
-                                              &gather_block_size, f));
-
-  f<<<gather_grid_size, gather_block_size, 0, bit_stream>>>(
-      d_bit_src, source_table->num_rows(), gather_map, d_bit_dest,
-      destination_table->num_rows(), d_count_p, n_cols);
-
-  std::vector<gdf_size_type> h_count(n_cols);
-  CUDA_TRY(cudaMemcpyAsync(h_count.data(), d_count_p,
-                           sizeof(gdf_size_type) * n_cols,
-                           cudaMemcpyDeviceToHost, bit_stream));
-
-  // We want to sync the bit_stream here since the null_count update has be
-  // after the above memcpy is finished.
-  CUDA_TRY(cudaStreamSynchronize(bit_stream));
-
-  for (gdf_size_type i = 0; i < destination_table->num_columns(); i++) {
-    gdf_column* dest_col = destination_table->get_column(i);
-    if (dest_col->valid != nullptr) {
-      // Free the inplace buffer
-      if (dest_col->valid == source_table->get_column(i)->valid) {
-        gdf_size_type num_bitmask_elements =
-            gdf_num_bitmask_elements(dest_col->size);
-        CUDA_TRY(cudaMemcpyAsync(dest_col->valid, h_bit_dest[i],
-                                 num_bitmask_elements, cudaMemcpyDeviceToDevice,
-                                 bit_stream));
-        RMM_TRY(RMM_FREE(h_bit_dest[i], bit_stream));
-      }
-      dest_col->null_count = dest_col->size - h_count[i];
-    } else {
-      dest_col->null_count = 0;
-    }
-  }
-
-  // Free the dynamically allocated buffers
-  RMM_TRY(RMM_FREE(d_bit_src, bit_stream));
-  RMM_TRY(RMM_FREE(d_bit_dest, bit_stream));
-
-  RMM_TRY(RMM_FREE(d_count_p, bit_stream));
-=======
   // We create `n_cols` streams for the `n_cols` kernels we are gonna launch.
   std::vector<util::cuda::scoped_stream> v_stream(n_cols);
 
@@ -628,18 +356,12 @@
       dest_col->null_count = 0;
     }
   }
->>>>>>> f1ba6b12
 }
 
 } // namespace detail
 
-<<<<<<< HEAD
-void gather(table const* source_table, gdf_index_type const gather_map[],
-            table* destination_table) {
-=======
 void gather(table const *source_table, gdf_index_type const gather_map[],
             table *destination_table) {
->>>>>>> f1ba6b12
   detail::gather(source_table, gather_map, destination_table, false, false);
   nvcategory_gather_table(*source_table, *destination_table);
 }

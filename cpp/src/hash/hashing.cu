--- conflicted
+++ resolved
@@ -29,577 +29,6 @@
 #include <thrust/tabulate.h>
 
 namespace cudf {
-<<<<<<< HEAD
-
-namespace {
-
-// Launch configuration for optimized hash partition
-constexpr size_type OPTIMIZED_BLOCK_SIZE = 512;
-constexpr size_type OPTIMIZED_ROWS_PER_THREAD = 8;
-constexpr size_type ELEMENTS_PER_THREAD = 2;
-constexpr size_type THRESHOLD_FOR_OPTIMIZED_PARTITION_KERNEL = 1024; 
-
-// Launch configuration for fallback hash partition
-constexpr size_type FALLBACK_BLOCK_SIZE = 256;
-constexpr size_type FALLBACK_ROWS_PER_THREAD = 1;
-
-/** 
- * @brief  Functor to map a hash value to a particular 'bin' or partition number
- * that uses the modulo operation.
- */
-template <typename hash_value_t>
-class modulo_partitioner
-{
- public:
-  modulo_partitioner(size_type num_partitions) : divisor{num_partitions} {}
-
-  __device__
-  size_type operator()(hash_value_t hash_value) const {
-    return hash_value % divisor;
-  }
-
- private:
-  const size_type divisor;
-};
-
-template <typename T>
-bool is_power_two(T number) {
-  return (0 == (number & (number - 1)));
-}
-
-/** 
- * @brief  Functor to map a hash value to a particular 'bin' or partition number
- * that uses a bitwise mask. Only works when num_partitions is a power of 2.
- *
- * For n % d, if d is a power of two, then it can be computed more efficiently via 
- * a single bitwise AND as:
- * n & (d - 1)
- */
-template <typename hash_value_t>
-class bitwise_partitioner
-{
- public:
-  bitwise_partitioner(size_type num_partitions) : mask{(num_partitions - 1)} {
-    assert(is_power_two(num_partitions));
-  }
-
-  __device__
-  size_type operator()(hash_value_t hash_value) const {
-    return hash_value & mask; // hash_value & (num_partitions - 1)
-  }
-
- private:
-  const size_type mask;
-};
-
-/* --------------------------------------------------------------------------*/
-/** 
- * @brief Computes which partition each row of a device_table will belong to based
-   on hashing each row, and applying a partition function to the hash value. 
-   Records the size of each partition for each thread block as well as the global
-   size of each partition across all thread blocks.
- * 
- * @param[in] the_table The table whose rows will be partitioned
- * @param[in] num_rows The number of rows in the table
- * @param[in] num_partitions The number of partitions to divide the rows into
- * @param[in] the_partitioner The functor that maps a rows hash value to a partition number
- * @param[out] row_partition_numbers Array that holds which partition each row belongs to
- * @param[out] row_partition_offset Array that holds the offset of each row in its partition of
- * the thread block
- * @param[out] block_partition_sizes Array that holds the size of each partition for each block,
- * i.e., { {block0 partition0 size, block1 partition0 size, ...}, 
-         {block0 partition1 size, block1 partition1 size, ...},
-         ...
-         {block0 partition(num_partitions-1) size, block1 partition(num_partitions -1) size, ...} }
- * @param[out] global_partition_sizes The number of rows in each partition.
- */
-/* ----------------------------------------------------------------------------*/
-template <class row_hasher_t, typename partitioner_type>
-__global__
-void compute_row_partition_numbers(row_hasher_t the_hasher,
-                                   const size_type num_rows,
-                                   const size_type num_partitions,
-                                   const partitioner_type the_partitioner,
-                                   size_type * __restrict__ row_partition_numbers,
-                                   size_type * __restrict__ row_partition_offset,
-                                   size_type * __restrict__ block_partition_sizes,
-                                   size_type * __restrict__ global_partition_sizes)
-{
-  // Accumulate histogram of the size of each partition in shared memory
-  extern __shared__ size_type shared_partition_sizes[];
-
-  size_type row_number = threadIdx.x + blockIdx.x * blockDim.x;
-
-  // Initialize local histogram
-  size_type partition_number = threadIdx.x;
-  while(partition_number < num_partitions)
-  {
-    shared_partition_sizes[partition_number] = 0;
-    partition_number += blockDim.x;
-  }
-
-  __syncthreads();
-
-  // Compute the hash value for each row, store it to the array of hash values
-  // and compute the partition to which the hash value belongs and increment
-  // the shared memory counter for that partition
-  while( row_number < num_rows)
-  {
-    const hash_value_type row_hash_value = the_hasher(row_number);
-
-    const size_type partition_number = the_partitioner(row_hash_value);
-
-    row_partition_numbers[row_number] = partition_number;
-
-    row_partition_offset[row_number] = atomicAdd(
-      &(shared_partition_sizes[partition_number]), size_type(1));
-
-    row_number += blockDim.x * gridDim.x;
-  }
-
-  __syncthreads();
-
-  // Flush shared memory histogram to global memory
-  partition_number = threadIdx.x;
-  while(partition_number < num_partitions)
-  {
-    const size_type block_partition_size = shared_partition_sizes[partition_number];
-
-    // Update global size of each partition
-    atomicAdd(&global_partition_sizes[partition_number], block_partition_size);
-
-    // Record the size of this partition in this block
-    const size_type write_location = partition_number * gridDim.x + blockIdx.x;
-    block_partition_sizes[write_location] = block_partition_size;
-    partition_number += blockDim.x;
-  }
-}
-
-/* --------------------------------------------------------------------------*/
-/** 
- * @brief  Given an array of partition numbers, computes the final output location
-   for each element in the output such that all rows with the same partition are 
-   contiguous in memory.
- * 
- * @param row_partition_numbers The array that records the partition number for each row
- * @param num_rows The number of rows
- * @param num_partitions THe number of partitions
- * @param[out] block_partition_offsets Array that holds the offset of each partition for each thread block,
- * i.e., { {block0 partition0 offset, block1 partition0 offset, ...}, 
-         {block0 partition1 offset, block1 partition1 offset, ...},
-         ...
-         {block0 partition(num_partitions-1) offset, block1 partition(num_partitions -1) offset, ...} }
- */
-/* ----------------------------------------------------------------------------*/
-__global__ 
-void compute_row_output_locations(size_type * __restrict__ row_partition_numbers, 
-                                  const size_type num_rows,
-                                  const size_type num_partitions,
-                                  size_type * __restrict__ block_partition_offsets)
-{
-  // Shared array that holds the offset of this blocks partitions in 
-  // global memory
-  extern __shared__ size_type shared_partition_offsets[];
-
-  // Initialize array of this blocks offsets from global array
-  size_type partition_number= threadIdx.x;
-  while(partition_number < num_partitions)
-  {
-    shared_partition_offsets[partition_number] = block_partition_offsets[partition_number * gridDim.x + blockIdx.x];
-    partition_number += blockDim.x;
-  }
-  __syncthreads();
-
-  size_type row_number = threadIdx.x + blockIdx.x * blockDim.x;
-
-  // Get each row's partition number, and get it's output location by 
-  // incrementing block's offset counter for that partition number
-  // and store the row's output location in-place
-  while( row_number < num_rows )
-  {
-    // Get partition number of this row
-    const size_type partition_number = row_partition_numbers[row_number];
-
-    // Get output location based on partition number by incrementing the corresponding
-    // partition offset for this block
-    const size_type row_output_location = atomicAdd(&(shared_partition_offsets[partition_number]), size_type(1));
-
-    // Store the row's output location in-place
-    row_partition_numbers[row_number] = row_output_location;
-
-    row_number += blockDim.x * gridDim.x;
-  }
-}
-
-/* --------------------------------------------------------------------------*/
-/** 
- * @brief Move one column from the input table to the hashed table.
- * 
- * @param[in] input_buf Data buffer of the column in the input table
- * @param[out] output_buf Preallocated data buffer of the column in the output table
- * @param[in] num_rows The number of rows in each column
- * @param[in] num_partitions The number of partitions to divide the rows into
- * @param[in] row_partition_numbers Array that holds which partition each row belongs to
- * @param[in] row_partition_offset Array that holds the offset of each row in its partition of
- * the thread block.
- * @param[in] block_partition_sizes Array that holds the size of each partition for each block
- * @param[in] scanned_block_partition_sizes The scan of block_partition_sizes
- */
-/* ----------------------------------------------------------------------------*/
-template <typename InputIter, typename DataType>
-__global__
-void copy_block_partitions(
-    InputIter input_iter,
-    DataType * __restrict__ output_buf,
-    const size_type num_rows,
-    const size_type num_partitions,
-    size_type const * __restrict__ row_partition_numbers,
-    size_type const * __restrict__ row_partition_offset,
-    size_type const * __restrict__ block_partition_sizes,
-    size_type const * __restrict__ scanned_block_partition_sizes)
-{
-  extern __shared__ char shared_memory[];
-  auto block_output = reinterpret_cast<DataType*>(shared_memory);
-  auto partition_offset_shared = reinterpret_cast<size_type*>(
-    block_output + OPTIMIZED_BLOCK_SIZE * OPTIMIZED_ROWS_PER_THREAD);
-  auto partition_offset_global = reinterpret_cast<size_type*>(
-    partition_offset_shared + num_partitions + 1);
-
-  typedef cub::BlockScan<size_type, OPTIMIZED_BLOCK_SIZE> BlockScan;
-  __shared__ typename BlockScan::TempStorage temp_storage;
-
-  // use ELEMENTS_PER_THREAD=2 to support upto 1024 partitions 
-  size_type temp_histo[ELEMENTS_PER_THREAD];
-
-  for (int i = 0; i < ELEMENTS_PER_THREAD; ++i) {
-    if (ELEMENTS_PER_THREAD * threadIdx.x + i < num_partitions) {
-      temp_histo[i] = block_partition_sizes[blockIdx.x + (ELEMENTS_PER_THREAD * threadIdx.x + i) * gridDim.x]; 
-    } else {
-      temp_histo[i] = 0;
-    }
-  }
-
-  __syncthreads();
-
-  BlockScan(temp_storage).InclusiveSum(temp_histo, temp_histo);
-
-  __syncthreads();
-
-  if (threadIdx.x == 0) {
-    partition_offset_shared[0] = 0;
-  }
-
-  // Calculate the offset in shared memory of each partition in this thread block
-  for (int i = 0; i < ELEMENTS_PER_THREAD; ++i) {
-    if (ELEMENTS_PER_THREAD * threadIdx.x + i < num_partitions) {
-      partition_offset_shared[ELEMENTS_PER_THREAD * threadIdx.x + i + 1] = temp_histo[i]; 
-    } 
-  }
-
-  // Fetch the offset in the output buffer of each partition in this thread block
-  for (size_type ipartition = threadIdx.x; ipartition < num_partitions;
-       ipartition += blockDim.x) {
-    partition_offset_global[ipartition]
-      = scanned_block_partition_sizes[ipartition * gridDim.x + blockIdx.x];
-  }
-
-  __syncthreads();
-
-  // Fetch the input data to shared memory
-  for (size_type row_number = threadIdx.x + blockIdx.x * blockDim.x;
-       row_number < num_rows; row_number += blockDim.x * gridDim.x) {
-    size_type const ipartition = row_partition_numbers[row_number];
-
-    block_output[
-      partition_offset_shared[ipartition] + row_partition_offset[row_number]
-    ] = input_iter[row_number];
-  }
-
-  __syncthreads();
-
-  // Copy data from shared memory to output using 32 threads for each partition
-  constexpr int nthreads_partition = 32;
-  static_assert(OPTIMIZED_BLOCK_SIZE % nthreads_partition == 0,
-    "BLOCK_SIZE must be divisible by number of threads");
-  
-  for (size_type ipartition = threadIdx.x / nthreads_partition; ipartition < num_partitions;
-       ipartition += OPTIMIZED_BLOCK_SIZE / nthreads_partition) {
-    size_type const nelements_partition = partition_offset_shared[ipartition + 1]
-      - partition_offset_shared[ipartition];
-
-    for (size_type row_offset = threadIdx.x % nthreads_partition;
-         row_offset < nelements_partition; row_offset += nthreads_partition) {
-      output_buf[partition_offset_global[ipartition] + row_offset]
-        = block_output[partition_offset_shared[ipartition] + row_offset];
-    }
-  }
-}
-
-template <typename InputIter, typename OutputIter>
-void copy_block_partitions_impl(
-    InputIter const input,
-    OutputIter output,
-    size_type num_rows,
-    size_type num_partitions,
-    size_type const * row_partition_numbers,
-    size_type const * row_partition_offset,
-    size_type const * block_partition_sizes,
-    size_type const * scanned_block_partition_sizes,
-    size_type grid_size,
-    cudaStream_t stream)
-{
-  // We need 3 chunks of shared memory:
-  // 1. BLOCK_SIZE * ROWS_PER_THREAD elements of size_type for copying to output
-  // 2. num_partitions + 1 elements of size_type for per-block partition offsets
-  // 3. num_partitions + 1 elements of size_type for global partition offsets
-  int const smem = OPTIMIZED_BLOCK_SIZE * OPTIMIZED_ROWS_PER_THREAD * sizeof(*output)
-    + (num_partitions + 1) * sizeof(size_type) * 2;
-
-  copy_block_partitions
-    <<<grid_size, OPTIMIZED_BLOCK_SIZE, smem, stream>>>(
-      input, output, num_rows, num_partitions,
-      row_partition_numbers, row_partition_offset,
-      block_partition_sizes, scanned_block_partition_sizes
-  );
-}
-
-rmm::device_vector<size_type> compute_gather_map(
-    size_type num_rows,
-    size_type num_partitions,
-    size_type const * row_partition_numbers,
-    size_type const * row_partition_offset,
-    size_type const * block_partition_sizes,
-    size_type const * scanned_block_partition_sizes,
-    size_type grid_size,
-    cudaStream_t stream)
-{
-  auto sequence = thrust::make_counting_iterator(0);
-  rmm::device_vector<size_type> gather_map(num_rows);
-
-  copy_block_partitions_impl(sequence, gather_map.data().get(), num_rows,
-    num_partitions, row_partition_numbers, row_partition_offset,
-    block_partition_sizes, scanned_block_partition_sizes, grid_size, stream);
-
-  return gather_map;
-}
-
-struct copy_block_partitions_dispatcher{
-  template <typename DataType,
-      std::enable_if_t<is_fixed_width<DataType>()>* = nullptr>
-  std::unique_ptr<column> operator()(
-      column_view const& input,
-      const size_type num_partitions,
-      size_type const * row_partition_numbers,
-      size_type const * row_partition_offset,
-      size_type const * block_partition_sizes,
-      size_type const * scanned_block_partition_sizes,
-      size_type grid_size,
-      rmm::mr::device_memory_resource* mr,
-      cudaStream_t stream)
-  {
-    rmm::device_buffer output(input.size() * sizeof(DataType), stream, mr);
-
-    copy_block_partitions_impl(
-      input.data<DataType>(), static_cast<DataType*>(output.data()), input.size(),
-      num_partitions, row_partition_numbers, row_partition_offset,
-      block_partition_sizes, scanned_block_partition_sizes, grid_size, stream);
-
-    return std::make_unique<column>(input.type(), input.size(), std::move(output));
-  }
-
-  template <typename DataType,
-      std::enable_if_t<not is_fixed_width<DataType>()>* = nullptr>
-  std::unique_ptr<column> operator()(
-      column_view const& input,
-      const size_type num_partitions,
-      size_type const * row_partition_numbers,
-      size_type const * row_partition_offset,
-      size_type const * block_partition_sizes,
-      size_type const * scanned_block_partition_sizes,
-      size_type grid_size,
-      rmm::mr::device_memory_resource* mr,
-      cudaStream_t stream)
-  {
-    // Use move_to_output_buffer to create an equivalent gather map
-    auto gather_map = compute_gather_map(input.size(), num_partitions, row_partition_numbers,
-        row_partition_offset, block_partition_sizes, scanned_block_partition_sizes,
-        grid_size, stream);
-
-    // Use gather instead for non-fixed width types
-    return experimental::type_dispatcher(input.type(), experimental::detail::column_gatherer{},
-        input, gather_map.begin(), gather_map.end(), false, mr, stream);
-  }
-};
-
-// NOTE hash_has_nulls must be true if table_to_hash has nulls
-template <bool hash_has_nulls>
-std::pair<std::unique_ptr<experimental::table>, std::vector<size_type>>
-hash_partition_table(table_view const& input,
-                     table_view const &table_to_hash,
-                     size_type num_partitions,
-                     rmm::mr::device_memory_resource* mr,
-                     cudaStream_t stream)
-{
-  auto const num_rows = table_to_hash.num_rows();
-
-  bool const use_optimization {num_partitions <= THRESHOLD_FOR_OPTIMIZED_PARTITION_KERNEL};
-  auto const block_size = use_optimization
-    ? OPTIMIZED_BLOCK_SIZE : FALLBACK_BLOCK_SIZE;
-  auto const rows_per_thread = use_optimization
-    ? OPTIMIZED_ROWS_PER_THREAD : FALLBACK_ROWS_PER_THREAD;
-  auto const rows_per_block = block_size * rows_per_thread;
-
-  // NOTE grid_size is non-const to workaround lambda capture bug in gcc 5.4
-  auto grid_size = util::div_rounding_up_safe(num_rows, rows_per_block);
-
-  // Allocate array to hold which partition each row belongs to
-  auto row_partition_numbers = rmm::device_vector<size_type>(num_rows);
-
-  // Array to hold the size of each partition computed by each block
-  //  i.e., { {block0 partition0 size, block1 partition0 size, ...}, 
-  //          {block0 partition1 size, block1 partition1 size, ...},
-  //          ...
-  //          {block0 partition(num_partitions-1) size, block1 partition(num_partitions -1) size, ...} }
-  auto block_partition_sizes = rmm::device_vector<size_type>(grid_size * num_partitions);
-
-  auto scanned_block_partition_sizes = rmm::device_vector<size_type>(grid_size * num_partitions);
-
-  // Holds the total number of rows in each partition
-  auto global_partition_sizes = rmm::device_vector<size_type>(num_partitions, size_type{0});
-
-  auto row_partition_offset = rmm::device_vector<size_type>(num_rows);
-
-  auto const device_input = table_device_view::create(table_to_hash, stream);
-  auto const hasher = experimental::row_hasher<MurmurHash3_32, hash_has_nulls>(*device_input);
-
-  // If the number of partitions is a power of two, we can compute the partition 
-  // number of each row more efficiently with bitwise operations
-  if (is_power_two(num_partitions)) {
-    // Determines how the mapping between hash value and partition number is computed
-    using partitioner_type = bitwise_partitioner<hash_value_type>;
-
-    // Computes which partition each row belongs to by hashing the row and performing
-    // a partitioning operator on the hash value. Also computes the number of
-    // rows in each partition both for each thread block as well as across all blocks
-    compute_row_partition_numbers
-        <<<grid_size, block_size, num_partitions * sizeof(size_type), stream>>>(
-            hasher, num_rows, num_partitions,
-            partitioner_type(num_partitions),
-            row_partition_numbers.data().get(),
-            row_partition_offset.data().get(),
-            block_partition_sizes.data().get(),
-            global_partition_sizes.data().get());
-  } else {
-    // Determines how the mapping between hash value and partition number is computed
-    using partitioner_type = modulo_partitioner<hash_value_type>;
-
-    // Computes which partition each row belongs to by hashing the row and performing
-    // a partitioning operator on the hash value. Also computes the number of
-    // rows in each partition both for each thread block as well as across all blocks
-    compute_row_partition_numbers
-        <<<grid_size, block_size, num_partitions * sizeof(size_type), stream>>>(
-            hasher, num_rows, num_partitions,
-            partitioner_type(num_partitions),
-            row_partition_numbers.data().get(),
-            row_partition_offset.data().get(),
-            block_partition_sizes.data().get(),
-            global_partition_sizes.data().get());
-  }
-
-  // Compute exclusive scan of all blocks' partition sizes in-place to determine 
-  // the starting point for each blocks portion of each partition in the output
-  thrust::exclusive_scan(rmm::exec_policy(stream)->on(stream),
-                         block_partition_sizes.begin(), 
-                         block_partition_sizes.end(), 
-                         scanned_block_partition_sizes.data().get());
-
-  // Compute exclusive scan of size of each partition to determine offset location
-  // of each partition in final output.
-  // TODO This can be done independently on a separate stream
-  size_type * scanned_global_partition_sizes{global_partition_sizes.data().get()};
-  thrust::exclusive_scan(rmm::exec_policy(stream)->on(stream),
-                         global_partition_sizes.begin(), 
-                         global_partition_sizes.end(),
-                         scanned_global_partition_sizes);
-
-  // Copy the result of the exlusive scan to the output offsets array
-  // to indicate the starting point for each partition in the output
-  std::vector<size_type> partition_offsets(num_partitions);
-  CUDA_TRY(cudaMemcpyAsync(partition_offsets.data(), 
-                           scanned_global_partition_sizes, 
-                           num_partitions * sizeof(size_type),
-                           cudaMemcpyDeviceToHost,
-                           stream));
-
-  // When the number of partitions is less than a threshold, we can apply an
-  // optimization using shared memory to copy values to the output buffer.
-  // Otherwise, fallback to using scatter.
-  if (use_optimization) {
-    std::vector<std::unique_ptr<column>> output_cols(input.num_columns());
-
-    // NOTE these pointers are non-const to workaround lambda capture bug in gcc 5.4
-    auto row_partition_numbers_ptr {row_partition_numbers.data().get()};
-    auto row_partition_offset_ptr {row_partition_offset.data().get()};
-    auto block_partition_sizes_ptr {block_partition_sizes.data().get()};
-    auto scanned_block_partition_sizes_ptr {scanned_block_partition_sizes.data().get()};
-
-    // Copy input to output by partition per column
-    std::transform(input.begin(), input.end(), output_cols.begin(),
-      [=](auto const& col) {
-        return cudf::experimental::type_dispatcher(
-          col.type(),
-          copy_block_partitions_dispatcher{},
-          col,
-          num_partitions,
-          row_partition_numbers_ptr,
-          row_partition_offset_ptr,
-          block_partition_sizes_ptr,
-          scanned_block_partition_sizes_ptr,
-          grid_size, mr, stream);
-      });
-
-    if (has_nulls(input)) {
-      // Use copy_block_partitions to compute a gather map
-      auto gather_map = compute_gather_map(num_rows, num_partitions, row_partition_numbers_ptr,
-        row_partition_offset_ptr, block_partition_sizes_ptr, scanned_block_partition_sizes_ptr,
-          grid_size, stream);
-
-      // Handle bitmask using gather to take advantage of ballot_sync
-      experimental::detail::gather_bitmask(input, gather_map.begin(), output_cols,
-        experimental::detail::gather_bitmask_op::DONT_CHECK, mr, stream);
-    }
-
-    auto output {std::make_unique<experimental::table>(std::move(output_cols))};
-    return std::make_pair(std::move(output), std::move(partition_offsets));
-  }
-  else {
-    // Compute a scatter map from input to output such that the output rows are
-    // sorted by partition number
-    auto row_output_locations {row_partition_numbers.data().get()};
-    auto scanned_block_partition_sizes_ptr {scanned_block_partition_sizes.data().get()};
-    compute_row_output_locations
-        <<<grid_size, block_size, num_partitions * sizeof(size_type), stream>>>
-            (row_output_locations, num_rows, num_partitions, scanned_block_partition_sizes_ptr);
-
-    // Use the resulting scatter map to materialize the output
-    auto output = experimental::detail::scatter(
-        input, row_partition_numbers.begin(), row_partition_numbers.end(),
-        input, false, mr, stream);
-
-    return std::make_pair(std::move(output), std::move(partition_offsets));
-  }
-}
-
-// Add a wrapper around nvtx to automatically pop the range when the function scope ends
-struct nvtx_raii {
-  nvtx_raii(char const* name, nvtx::color color) { nvtx::range_push(name, color); }
-  ~nvtx_raii() { nvtx::range_pop(); }
-};
-
-}  // namespace
-
-=======
->>>>>>> ecc59da8
 namespace detail {
 
 std::unique_ptr<column> hash(table_view const& input,

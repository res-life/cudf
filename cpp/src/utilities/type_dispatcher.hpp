/*
 * Copyright (c) 2019, NVIDIA CORPORATION.
 *
 * Licensed under the Apache License, Version 2.0 (the "License");
 * you may not use this file except in compliance with the License.
 * You may obtain a copy of the License at
 *
 *     http://www.apache.org/licenses/LICENSE-2.0
 *
 * Unless required by applicable law or agreed to in writing, software
 * distributed under the License is distributed on an "AS IS" BASIS,
 * WITHOUT WARRANTIES OR CONDITIONS OF ANY KIND, either express or implied.
 * See the License for the specific language governing permissions and
 * limitations under the License.
 */
#ifndef TYPE_DISPATCHER_HPP
#define TYPE_DISPATCHER_HPP

#include "NVStrings.h"
#include "cudf/types.h"
#include "wrapper_types.hpp"
#include "release_assert.cuh"
#include <cassert>
#include <utility>


/* --------------------------------------------------------------------------*/
/**
 * @brief  Invokes an instance of a functor template with the appropriate type
 * determined by a gdf_dtype enum value.
 *
 * This helper function accepts any object with an "operator()" template,
 * e.g., a functor. It will invoke an instance of the template by passing
 * in as the template argument an appropriate type determined by the value of
 * the gdf_dtype argument.
 *
 * The template may have 1 or more template parameters, but the first parameter
 * must be the type dispatched from the gdf_dtype enum.  The remaining template
 * parameters must be able to be automatically deduced.
 *
 * There is a 1-to-1 mapping of gdf_dtype enum values and dispatched types.
 * However, different gdf_dtype values may have the same underlying type.
 * Therefore, in order to provide the 1-to-1 mapping, a wrapper struct may be
 * dispatched for certain gdf_dtype enum values in order to emulate a "strong
 * typedef".
 *
 * A strong typedef  provides a new, concrete type unlike a normal C++ typedef
 * which is simply a type alias. These "strong typedef" structs simply wrap a
 * single member variable of a fundamental type called 'value'.
 *
 * The standard arithmetic operators are defined for the wrapper structs and
 * therefore the wrapper struct types can be used as if they were fundamental
 * types.
 *
 * See wrapper_types.hpp for more detail.
 *
 * Example usage with a functor that returns the size of the dispatched type:
 *
 * struct example_functor{
 *  template <typename T>
 *  int operator()(){
 *    return sizeof(T);
 *  }
 * };
 *
 * cudf::type_dispatcher(GDF_INT8, example_functor);  // returns 1
 * cudf::type_dispatcher(GDF_INT64, example_functor); // returns 8
 *
 * Example usage of a functor for checking if element "i" in column "lhs" is
 * equal to element "j" in column "rhs":
 *
 * struct elements_are_equal{
 *   template <typename ColumnType>
 *   bool operator()(void const * lhs, int i,
 *                   void const * rhs, int j)
 *   {
 *     // Cast the void* data buffer to the dispatched type and retrieve
 * elements
 *     // "i" and "j" from the respective columns
 *     ColumnType const i_elem = static_cast<ColumnType const*>(lhs)[i];
 *     ColumnType const j_elem = static_cast<ColumnType const*>(rhs)[j];
 *
 *     // operator== is defined for wrapper structs such that it performs the
 *     // operator== on the underlying values. Therefore, the wrapper structs
 *     // can be used as if they were fundamental arithmetic types
 *     return i_elem == j_elem;
 *   }
 * };
 *
 * The return type for all template instantiations of the functor's "operator()"
 * lambda must be the same, else there will be a compiler error as you would be
 * trying to return different types from the same function.
 * 
 * NOTE: It is undefined behavior if an unsupported or invalid `gdf_dtype` is
 * supplied.
 *
 * @param dtype The gdf_dtype enum that determines which type will be dispatched
 * @param f The functor with a templated "operator()" that will be invoked with 
 * the dispatched type
 * @param args A parameter-pack (i.e., arbitrary number of arguments) that will 
 * be perfectly-forwarded as the arguments of the functor's "operator()".
 *
 * @returns Whatever is returned by the functor's "operator()". 
 *
 */
/* ----------------------------------------------------------------------------*/
namespace cudf {

// This pragma disables a compiler warning that complains about the valid usage
// of calling a __host__ functor from this function which is __host__ __device__
#pragma hd_warning_disable
template <class functor_t, typename... Ts>
CUDA_HOST_DEVICE_CALLABLE decltype(auto) type_dispatcher(gdf_dtype dtype,
                                                         functor_t f,
                                                         Ts&&... args) {
  switch(dtype)
  {
    // The .template is known as a "template disambiguator"
    // See here for more information:
    // https://stackoverflow.com/questions/3786360/confusing-template-error
    case GDF_INT8:      { return f.template operator()< int8_t >(std::forward<Ts>(args)...); }
    case GDF_INT16:     { return f.template operator()< int16_t >(std::forward<Ts>(args)...); }
    case GDF_INT32:     { return f.template operator()< int32_t >(std::forward<Ts>(args)...); }
    case GDF_INT64:     { return f.template operator()< int64_t >(std::forward<Ts>(args)...); }
    case GDF_FLOAT32:   { return f.template operator()< float >(std::forward<Ts>(args)...); }
    case GDF_FLOAT64:   { return f.template operator()< double >(std::forward<Ts>(args)...); }
    case GDF_DATE32:    { return f.template operator()< date32 >(std::forward<Ts>(args)...); }
    case GDF_DATE64:    { return f.template operator()< date64 >(std::forward<Ts>(args)...); }
    case GDF_TIMESTAMP: { return f.template operator()< timestamp >(std::forward<Ts>(args)...); }
    case GDF_CATEGORY:  { return f.template operator()< category >(std::forward<Ts>(args)...); }
<<<<<<< HEAD
    case GDF_BOOL:      { return f.template operator()< gdf_bool >(std::forward<Ts>(args)...); }
    default:            { assert(false && "type_dispatcher: invalid gdf_type"); }
=======
    default: {
#ifdef __CUDA_ARCH__
      
      // This will cause the calling kernel to crash as well as invalidate
      // the GPU context
      release_assert(false && "Invalid gdf_dtype in type_dispatcher");

      // The following code will never be reached, but the compiler generates a
      // warning if there isn't a return value.

      // Need to find out what the return type is in order to have a default
      // return value and solve the compiler warning for lack of a default
      // return
      using return_type =
          decltype(f.template operator()<int8_t>(std::forward<Ts>(args)...));
      return return_type();
#else
      // In host-code, the compiler is smart enough to know we don't need a
      // default return type since we're throwing an exception.
      throw std::runtime_error("Invalid gdf_dtype in type_dispatcher");
#endif
    }
>>>>>>> 245cdea1
  }
}

/**---------------------------------------------------------------------------*
 * @brief Maps a C++ type to it's corresponding gdf_dtype.
 *
 * When explicitly passed a template argument of a given type, returns the
 * appropriate `gdf_dtype` for the specified C++ type.
 *
 * For example:
 * ```
 * return gdf_dtype_of<int32_t>();        // Returns GDF_INT32
 * return gdf_dtype_of<cudf::category>(); // Returns GDF_CATEGORY
 * ```
 *
 * @tparam T The type to map to a `gdf_dtype`
 *---------------------------------------------------------------------------**/
template <typename T>
inline constexpr gdf_dtype gdf_dtype_of() {
  return GDF_invalid;
};

template <>
inline constexpr gdf_dtype gdf_dtype_of<int8_t>() {
  return GDF_INT8;
};

template <>
inline constexpr gdf_dtype gdf_dtype_of<int16_t>() {
  return GDF_INT16;
};

template <>
inline constexpr gdf_dtype gdf_dtype_of<int32_t>() {
  return GDF_INT32;
};

template <>
inline constexpr gdf_dtype gdf_dtype_of<int64_t>() {
  return GDF_INT64;
};

template <>
inline constexpr gdf_dtype gdf_dtype_of<float>() {
  return GDF_FLOAT32;
};

template <>
inline constexpr gdf_dtype gdf_dtype_of<double>() {
  return GDF_FLOAT64;
};

template <>
inline constexpr gdf_dtype gdf_dtype_of<cudf::date32>() {
  return GDF_DATE32;
};

template <>
inline constexpr gdf_dtype gdf_dtype_of<cudf::date64>() {
  return GDF_DATE64;
};

template <>
inline constexpr gdf_dtype gdf_dtype_of<cudf::timestamp>() {
  return GDF_TIMESTAMP;
};

template <>
inline constexpr gdf_dtype gdf_dtype_of<cudf::category>() {
  return GDF_CATEGORY;
};

template <>
inline constexpr gdf_dtype gdf_dtype_of<NVStrings>() {
  return GDF_STRING;
};

}  // namespace cudf

#endif<|MERGE_RESOLUTION|>--- conflicted
+++ resolved
@@ -128,10 +128,7 @@
     case GDF_DATE64:    { return f.template operator()< date64 >(std::forward<Ts>(args)...); }
     case GDF_TIMESTAMP: { return f.template operator()< timestamp >(std::forward<Ts>(args)...); }
     case GDF_CATEGORY:  { return f.template operator()< category >(std::forward<Ts>(args)...); }
-<<<<<<< HEAD
     case GDF_BOOL:      { return f.template operator()< gdf_bool >(std::forward<Ts>(args)...); }
-    default:            { assert(false && "type_dispatcher: invalid gdf_type"); }
-=======
     default: {
 #ifdef __CUDA_ARCH__
       
@@ -154,7 +151,6 @@
       throw std::runtime_error("Invalid gdf_dtype in type_dispatcher");
 #endif
     }
->>>>>>> 245cdea1
   }
 }
 
@@ -226,7 +222,12 @@
 inline constexpr gdf_dtype gdf_dtype_of<cudf::category>() {
   return GDF_CATEGORY;
 };
-
+  
+template <>
+inline constexpr gdf_dtype gdf_dtype_of<cudf::gdf_bool>() {
+  return GDF_BOOL;
+};
+  
 template <>
 inline constexpr gdf_dtype gdf_dtype_of<NVStrings>() {
   return GDF_STRING;

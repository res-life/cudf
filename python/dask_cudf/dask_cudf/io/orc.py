<<<<<<< HEAD
# Copyright (c) 2020, NVIDIA CORPORATION.

from io import BufferedWriter, IOBase

import pyarrow.orc as orc
=======
from pyarrow import orc as orc
>>>>>>> ec4b7b6b

from dask import dataframe as dd
from dask.base import tokenize
from dask.bytes.core import get_fs_token_paths, stringify_path
from dask.dataframe.io.utils import _get_pyarrow_dtypes

import cudf


def _read_orc_stripe(fs, path, stripe, columns, kwargs={}):
    """Pull out specific columns from specific stripe"""
    with fs.open(path, "rb") as f:
        df_stripe = cudf.read_orc(f, stripe=stripe, columns=columns, **kwargs)
    return df_stripe


def read_orc(path, columns=None, storage_options=None, **kwargs):
    """Read cudf dataframe from ORC file(s).

    Note that this function is mostly borrowed from upstream Dask.

    Parameters
    ----------
    path: str or list(str)
        Location of file(s), which can be a full URL with protocol specifier,
        and may include glob character if a single string.
    columns: None or list(str)
        Columns to load. If None, loads all.
    storage_options: None or dict
        Further parameters to pass to the bytes backend.

    Returns
    -------
    cudf.DataFrame
    """

    storage_options = storage_options or {}
    fs, fs_token, paths = get_fs_token_paths(
        path, mode="rb", storage_options=storage_options
    )
    schema = None
    nstripes_per_file = []
    for path in paths:
        with fs.open(path, "rb") as f:
            o = orc.ORCFile(f)
            if schema is None:
                schema = o.schema
            elif schema != o.schema:
                raise ValueError(
                    "Incompatible schemas while parsing ORC files"
                )
            nstripes_per_file.append(o.nstripes)
    schema = _get_pyarrow_dtypes(schema, categories=None)
    if columns is not None:
        ex = set(columns) - set(schema)
        if ex:
            raise ValueError(
                "Requested columns (%s) not in schema (%s)" % (ex, set(schema))
            )
    else:
        columns = list(schema)

    with fs.open(paths[0], "rb") as f:
        meta = cudf.read_orc(f, stripe=0, columns=columns, **kwargs)

    name = "read-orc-" + tokenize(fs_token, path, columns, **kwargs)
    dsk = {}
    N = 0
    for path, n in zip(paths, nstripes_per_file):
        for stripe in range(n):
            dsk[(name, N)] = (
                _read_orc_stripe,
                fs,
                path,
                stripe,
                columns,
                kwargs,
            )
            N += 1

    divisions = [None] * (len(dsk) + 1)
    return dd.core.new_dd_object(dsk, name, meta, divisions)


def write_orc_partition(df, path, fs, filename, compression=None):
    full_path = fs.sep.join([path, filename])
    with fs.open(full_path, mode="wb") as out_file:
        if not isinstance(out_file, IOBase):
            out_file = BufferedWriter(out_file)
        cudf.io.to_orc(df, out_file, compression=compression)
    return full_path


def to_orc(
    df,
    path,
    write_index=True,
    storage_options=None,
    compression=None,
    compute=True,
    **kwargs,
):
    """Write a dask_cudf dataframe to ORC file(s) (one file per partition).

    Parameters
    ----------
    df : dask_cudf.DataFrame
    path: string or pathlib.Path
        Destination directory for data.  Prepend with protocol like ``s3://``
        or ``hdfs://`` for remote data.
    write_index : boolean, optional
        Whether or not to write the index. Defaults to True.
    storage_options: None or dict
        Further parameters to pass to the bytes backend.
    compression : string or dict, optional
    compute : bool, optional
        If True (default) then the result is computed immediately. If False
        then a ``dask.delayed`` object is returned for future computation.
    """

    from dask import compute as dask_compute, delayed

    # TODO: Use upstream dask implementation once available
    #       (see: Dask Issue#5596)

    if hasattr(path, "name"):
        path = stringify_path(path)
    fs, _, _ = get_fs_token_paths(
        path, mode="wb", storage_options=storage_options
    )
    # Trim any protocol information from the path before forwarding
    path = fs._strip_protocol(path)

    if write_index:
        df = df.reset_index()
    else:
        # Not writing index - might as well drop it
        df = df.reset_index(drop=True)

    fs.mkdirs(path, exist_ok=True)

    # Use i_offset and df.npartitions to define file-name list
    filenames = ["part.%i.orc" % i for i in range(df.npartitions)]

    # write parts
    dwrite = delayed(write_orc_partition)
    parts = [
        dwrite(d, path, fs, filename, compression=compression)
        for d, filename in zip(df.to_delayed(), filenames)
    ]

    if compute:
        return dask_compute(*parts)

    return delayed(list)(parts)<|MERGE_RESOLUTION|>--- conflicted
+++ resolved
@@ -1,12 +1,8 @@
-<<<<<<< HEAD
 # Copyright (c) 2020, NVIDIA CORPORATION.
 
 from io import BufferedWriter, IOBase
 
-import pyarrow.orc as orc
-=======
 from pyarrow import orc as orc
->>>>>>> ec4b7b6b
 
 from dask import dataframe as dd
 from dask.base import tokenize

<<<<<<< HEAD
# Copyright (c) 2021-2023, NVIDIA CORPORATION.
=======
# Copyright (c) 2021-2024, NVIDIA CORPORATION.
>>>>>>> a0c637f5

import numpy as np
import pandas as pd
import pytest

from dask import dataframe as dd

import cudf

import dask_cudf as dgd


def _make_random_frame(nelem, npartitions=2):
    df = pd.DataFrame(
        {
            "x": np.random.randint(0, 5, size=nelem),
            "y": np.random.normal(size=nelem) + 1,
        }
    )
    gdf = cudf.DataFrame.from_pandas(df)
    dgf = dgd.from_cudf(gdf, npartitions=npartitions)
    return df, dgf


_reducers = ["sum", "count", "mean", "var", "std", "min", "max"]


def _get_reduce_fn(name):
    def wrapped(series):
        fn = getattr(series, name)
        return fn()

    return wrapped


@pytest.mark.parametrize("reducer", _reducers)
def test_series_reduce(reducer):
    reducer = _get_reduce_fn(reducer)
    np.random.seed(0)
    size = 10
    df, gdf = _make_random_frame(size)

    got = reducer(gdf.x)
    exp = reducer(df.x)
    dd.assert_eq(got, exp)


@pytest.mark.parametrize(
    "data",
    [
        cudf.datasets.randomdata(
            nrows=10000,
            dtypes={"a": "category", "b": int, "c": float, "d": int},
        ),
        cudf.datasets.randomdata(
            nrows=10000,
            dtypes={"a": "category", "b": int, "c": float, "d": str},
        ),
        cudf.datasets.randomdata(
            nrows=10000, dtypes={"a": bool, "b": int, "c": float, "d": str}
        ),
    ],
)
@pytest.mark.parametrize(
    "op", ["max", "min", "sum", "prod", "mean", "var", "std"]
)
def test_rowwise_reductions(data, op):
    gddf = dgd.from_cudf(data, npartitions=10)
    pddf = gddf.to_dask_dataframe()

    if op in ("var", "std"):
        expected = getattr(pddf, op)(axis=1, numeric_only=True, ddof=0)
        got = getattr(gddf, op)(axis=1, numeric_only=True, ddof=0)
    else:
        expected = getattr(pddf, op)(numeric_only=True, axis=1)
        got = getattr(pddf, op)(numeric_only=True, axis=1)

    dd.assert_eq(
        expected,
        got,
        check_exact=False,
        check_dtype=op not in ("var", "std"),
    )<|MERGE_RESOLUTION|>--- conflicted
+++ resolved
@@ -1,8 +1,4 @@
-<<<<<<< HEAD
-# Copyright (c) 2021-2023, NVIDIA CORPORATION.
-=======
 # Copyright (c) 2021-2024, NVIDIA CORPORATION.
->>>>>>> a0c637f5
 
 import numpy as np
 import pandas as pd

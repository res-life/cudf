--- conflicted
+++ resolved
@@ -22,14 +22,9 @@
         (range(10), [1, 2, 3, 4, 5] * 2),
     ],
 )
-<<<<<<< HEAD
 @pytest.mark.parametrize("dtype", ["bool", "uint8"])
 def test_get_dummies(data, index, dtype):
-    gdf = DataFrame({"x": data}, index=index)
-=======
-def test_get_dummies(data, index):
     gdf = cudf.DataFrame({"x": data}, index=index)
->>>>>>> 85699df8
     pdf = pd.DataFrame({"x": data}, index=index)
 
     encoded_expected = pd.get_dummies(pdf, prefix="test", dtype=dtype)
@@ -61,7 +56,6 @@
 @pytest.mark.parametrize("nan_as_null", [True, False])
 @pytest.mark.parametrize("dummy_na", [True, False])
 def test_onehost_get_dummies_dummy_na(nan_as_null, dummy_na):
-<<<<<<< HEAD
     df = cudf.DataFrame({"a": [0, 1, np.nan]}, nan_as_null=nan_as_null)
     pdf = df.to_pandas(nullable=nan_as_null)
 
@@ -69,19 +63,6 @@
     got = cudf.get_dummies(df, dummy_na=dummy_na, columns=["a"])
 
     assert_eq(expected, got, check_like=True)
-=======
-    pdf = pd.DataFrame({"a": [0, 1, np.nan]})
-    df = cudf.DataFrame.from_pandas(pdf, nan_as_null=nan_as_null)
-
-    expected = pd.get_dummies(pdf, dummy_na=dummy_na, columns=["a"])
-    with pytest.warns(FutureWarning):
-        actual = cudf.get_dummies(df, dummy_na=dummy_na, columns=["a"])
-
-    if dummy_na and nan_as_null:
-        actual = actual.rename(columns={"a_<NA>": "a_nan"})[expected.columns]
-
-    assert_eq(expected, actual)
->>>>>>> 85699df8
 
 
 @pytest.mark.parametrize(
@@ -127,26 +108,12 @@
     df = cudf.DataFrame(
         {"a": cudf.Series([1, 2, np.nan, None], nan_as_null=False)}
     )
-<<<<<<< HEAD
-    expected = cudf.DataFrame(
-        {
-            "a_1.0": [True, False, False, False],
-            "a_2.0": [False, True, False, False],
-            "a_nan": [False, False, True, False],
-            "a_<NA>": [False, False, False, True],
-        },
-        dtype="bool",
-    )
-    actual = cudf.get_dummies(df, dummy_na=True, columns=["a"])
-=======
 
     expected = pd.get_dummies(
         df.to_pandas(nullable=True), dummy_na=True, columns=["a"]
     )
 
-    with pytest.warns(FutureWarning):
-        actual = cudf.get_dummies(df, dummy_na=True, columns=["a"])
->>>>>>> 85699df8
+    actual = cudf.get_dummies(df, dummy_na=True, columns=["a"])
 
     assert_eq(expected, actual)
 
@@ -180,28 +147,11 @@
 
 def test_get_dummies_array_like_with_nan():
     ser = cudf.Series([0.1, 2, 3, None, np.nan], nan_as_null=False)
-<<<<<<< HEAD
-    expected = cudf.DataFrame(
-        {
-            "a_0.1": [True, False, False, False, False],
-            "a_2.0": [False, True, False, False, False],
-            "a_3.0": [False, False, True, False, False],
-            "a_nan": [False, False, False, False, True],
-            "a_<NA>": [False, False, False, True, False],
-        },
-        dtype="bool",
-    )
-    actual = cudf.get_dummies(ser, dummy_na=True, prefix="a", prefix_sep="_")
-=======
 
     expected = pd.get_dummies(
         ser.to_pandas(nullable=True), dummy_na=True, prefix="a", prefix_sep="_"
     )
 
-    with pytest.warns(FutureWarning):
-        actual = cudf.get_dummies(
-            ser, dummy_na=True, prefix="a", prefix_sep="_"
-        )
->>>>>>> 85699df8
+    actual = cudf.get_dummies(ser, dummy_na=True, prefix="a", prefix_sep="_")
 
     assert_eq(expected, actual)
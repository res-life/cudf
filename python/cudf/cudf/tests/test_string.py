# Copyright (c) 2018-2020, NVIDIA CORPORATION.

from contextlib import ExitStack as does_not_raise
from sys import getsizeof
from unittest.mock import patch

import numpy as np
import pandas as pd
import pyarrow as pa
import pytest
from numba import cuda

import nvstrings
import rmm

import cudf
from cudf import concat
from cudf.core import DataFrame, Series
from cudf.core.index import StringIndex
from cudf.tests.utils import assert_eq

data_list = [
    ["AbC", "de", "FGHI", "j", "kLm"],
    ["nOPq", None, "RsT", None, "uVw"],
    [None, None, None, None, None],
]

data_id_list = ["no_nulls", "some_nulls", "all_nulls"]

idx_list = [None, [10, 11, 12, 13, 14]]

idx_id_list = ["None_index", "Set_index"]


def raise_builder(flags, exceptions):
    if any(flags):
        return pytest.raises(exceptions)
    else:
        return does_not_raise()


@pytest.fixture(params=data_list, ids=data_id_list)
def data(request):
    return request.param


@pytest.fixture(params=idx_list, ids=idx_id_list)
def index(request):
    return request.param


@pytest.fixture
def ps_gs(data, index):
    ps = pd.Series(data, index=index, dtype="str", name="nice name")
    gs = Series(data, index=index, dtype="str", name="nice name")
    return (ps, gs)


@pytest.mark.parametrize("nbytes", [0, 2 ** 10, 2 ** 31 - 1, 2 ** 31, 2 ** 32])
@patch.object(nvstrings.nvstrings, "byte_count")
def test_from_nvstrings_nbytes(mock_byte_count, nbytes):
    import cudf._libxx as libcudfxx

    mock_byte_count.return_value = nbytes
    expectation = raise_builder(
        [nbytes > libcudfxx.MAX_STRING_COLUMN_BYTES], MemoryError
    )
    with expectation:
        Series(nvstrings.to_device([""]))


@pytest.mark.parametrize("construct", [list, np.array, pd.Series, pa.array])
def test_string_ingest(construct):
    expect = ["a", "a", "b", "c", "a"]
    data = construct(expect)
    got = Series(data)
    assert got.dtype == np.dtype("object")
    assert len(got) == 5
    for idx, val in enumerate(expect):
        assert expect[idx] == got[idx]


def test_string_export(ps_gs):
    ps, gs = ps_gs

    expect = ps
    got = gs.to_pandas()
    pd.testing.assert_series_equal(expect, got)

    expect = np.array(ps)
    got = gs.to_array()
    np.testing.assert_array_equal(expect, got)

    expect = pa.Array.from_pandas(ps)
    got = gs.to_arrow()

    assert pa.Array.equals(expect, got)


@pytest.mark.parametrize(
    "item",
    [
        0,
        2,
        4,
        slice(1, 3),
        [1, 1, 1, 1, 1, 1, 1, 1, 1, 1],
        [0, 1, 2, 3, 4, 4, 3, 2, 1, 0],
        np.array([0, 1, 2, 3, 4]),
        rmm.to_device(np.array([0, 1, 2, 3, 4])),
    ],
)
def test_string_get_item(ps_gs, item):
    ps, gs = ps_gs

    got = gs[item]
    if isinstance(got, Series):
        got = got.to_arrow()

    if isinstance(item, cuda.devicearray.DeviceNDArray):
        item = item.copy_to_host()

    expect = ps.iloc[item]
    if isinstance(expect, pd.Series):
        expect = pa.Array.from_pandas(expect)
        pa.Array.equals(expect, got)
    else:
        assert expect == got


@pytest.mark.parametrize(
    "item",
    [
        [True] * 5,
        [False] * 5,
        np.array([True] * 5),
        np.array([False] * 5),
        rmm.to_device(np.array([True] * 5)),
        rmm.to_device(np.array([False] * 5)),
        np.random.randint(0, 2, 5).astype("bool").tolist(),
        np.random.randint(0, 2, 5).astype("bool"),
        rmm.to_device(np.random.randint(0, 2, 5).astype("bool")),
    ],
)
def test_string_bool_mask(ps_gs, item):
    ps, gs = ps_gs

    got = gs[item]
    if isinstance(got, Series):
        got = got.to_arrow()

    if isinstance(item, cuda.devicearray.DeviceNDArray):
        item = item.copy_to_host()

    expect = ps[item]
    if isinstance(expect, pd.Series):
        expect = pa.Array.from_pandas(expect)
        pa.Array.equals(expect, got)
    else:
        assert expect == got


@pytest.mark.parametrize("item", [0, slice(1, 3), slice(5)])
def test_string_repr(ps_gs, item):
    ps, gs = ps_gs

    got_out = gs[item]
    expect_out = ps.iloc[item]

    expect = str(expect_out)
    got = str(got_out)

    # if isinstance(expect_out, pd.Series):
    #     expect = expect.replace("object", "str")

    assert expect == got


@pytest.mark.parametrize(
    "dtype",
    [
        "str",
        "object",
        "int8",
        "int16",
        "int32",
        "int64",
        "float32",
        "float64",
        "bool",
        "datetime64[ms]",
    ],
)
def test_string_astype(dtype):
    if dtype.startswith("int"):
        data = ["1", "2", "3", "4", "5"]
    elif dtype.startswith("float"):
        data = ["1.0", "2.0", "3.0", "4.0", "5.0"]
    elif dtype.startswith("bool"):
        data = ["True", "False", "True", "False", "False"]
    elif dtype.startswith("datetime64"):
        data = [
            "2019-06-04T00:00:00Z",
            "2019-06-04T12:12:12Z",
            "2019-06-03T00:00:00Z",
            "2019-05-04T00:00:00Z",
            "2018-06-04T00:00:00Z",
        ]
    elif dtype == "str" or dtype == "object":
        data = ["ab", "cd", "ef", "gh", "ij"]
    ps = pd.Series(data)
    gs = Series(data)

    # Pandas str --> bool typecasting always returns True if there's a string
    if dtype.startswith("bool"):
        expect = ps == "True"
    else:
        expect = ps.astype(dtype)
    got = gs.astype(dtype)

    assert_eq(expect, got)


@pytest.mark.parametrize(
    "dtype",
    [
        "int8",
        "str",
        "object",
        "int16",
        "int32",
        "int64",
        "float32",
        "float64",
        "bool",
        "datetime64[ms]",
    ],
)
def test_string_empty_astype(dtype):
    data = []
    ps = pd.Series(data, dtype="str")
    gs = Series(data, dtype="str")

    expect = ps.astype(dtype)
    got = gs.astype(dtype)

    assert_eq(expect, got)


@pytest.mark.parametrize(
    "dtype",
    [
        "int8",
        "int16",
        "int32",
        "int64",
        "float32",
        "float64",
        "bool",
        "datetime64[ms]",
    ],
)
def test_string_numeric_astype(dtype):
    if dtype.startswith("bool"):
        data = [1, 0, 1, 0, 1]
    elif dtype.startswith("int"):
        data = [1, 2, 3, 4, 5]
    elif dtype.startswith("float"):
        data = [1.0, 2.0, 3.0, 4.0, 5.0]
    elif dtype.startswith("datetime64"):
        data = [1000000000, 2000000000, 3000000000, 4000000000, 5000000000]
    if dtype.startswith("datetime64"):
        ps = pd.Series(data, dtype="datetime64[ns]")
        gs = Series.from_pandas(ps)
    else:
        ps = pd.Series(data, dtype=dtype)
        gs = Series(data, dtype=dtype)

    # Pandas datetime64 --> str typecasting returns arbitrary format depending
    # on the data, so making it consistent unless we choose to match the
    # behavior
    if dtype.startswith("datetime64"):
        expect = ps.dt.strftime("%Y-%m-%dT%H:%M:%SZ")
    else:
        expect = ps.astype("str")
    got = gs.astype("str")

    assert_eq(expect, got)


@pytest.mark.parametrize(
    "dtype",
    [
        "int8",
        "int16",
        "int32",
        "int64",
        "float32",
        "float64",
        "bool",
        "datetime64[ms]",
    ],
)
def test_string_empty_numeric_astype(dtype):
    data = []

    if dtype.startswith("datetime64"):
        ps = pd.Series(data, dtype="datetime64[ns]")
    else:
        ps = pd.Series(data, dtype=dtype)
    gs = Series(data, dtype=dtype)

    expect = ps.astype("str")
    got = gs.astype("str")

    assert_eq(expect, got)


def test_string_concat():
    data1 = ["a", "b", "c", "d", "e"]
    data2 = ["f", "g", "h", "i", "j"]

    ps1 = pd.Series(data1)
    ps2 = pd.Series(data2)
    gs1 = Series(data1)
    gs2 = Series(data2)

    expect = pd.concat([ps1, ps2])
    got = concat([gs1, gs2])

    assert_eq(expect, got)


@pytest.mark.parametrize("ascending", [True, False])
def test_string_sort(ps_gs, ascending):
    ps, gs = ps_gs

    expect = ps.sort_values(ascending=ascending)
    got = gs.sort_values(ascending=ascending)

    assert_eq(expect, got)


def test_string_len(ps_gs):
    ps, gs = ps_gs

    expect = ps.str.len()
    got = gs.str.len()

    # Can't handle nulls in Pandas so use PyArrow instead
    # Pandas will return as a float64 so need to typecast to int32
    expect = pa.array(expect, from_pandas=True).cast(pa.int32())
    got = got.to_arrow()
    assert pa.Array.equals(expect, got)


@pytest.mark.parametrize(
    "others",
    [
        None,
        ["f", "g", "h", "i", "j"],
        ("f", "g", "h", "i", "j"),
        pd.Series(["f", "g", "h", "i", "j"]),
        pd.Index(["f", "g", "h", "i", "j"]),
        (["f", "g", "h", "i", "j"], ["f", "g", "h", "i", "j"]),
        [["f", "g", "h", "i", "j"], ["f", "g", "h", "i", "j"]],
        (
            pd.Series(["f", "g", "h", "i", "j"]),
            ["f", "a", "b", "f", "a"],
            pd.Series(["f", "g", "h", "i", "j"]),
            ["f", "a", "b", "f", "a"],
            ["f", "a", "b", "f", "a"],
            pd.Index(["1", "2", "3", "4", "5"]),
            ["f", "a", "b", "f", "a"],
            pd.Index(["f", "g", "h", "i", "j"]),
        ),
        [
            pd.Index(["f", "g", "h", "i", "j"]),
            ["f", "a", "b", "f", "a"],
            pd.Series(["f", "g", "h", "i", "j"]),
            ["f", "a", "b", "f", "a"],
            ["f", "a", "b", "f", "a"],
            pd.Index(["f", "g", "h", "i", "j"]),
            ["f", "a", "b", "f", "a"],
            pd.Index(["f", "g", "h", "i", "j"]),
        ],
    ],
)
@pytest.mark.parametrize("sep", [None, "", " ", "|", ",", "|||"])
@pytest.mark.parametrize("na_rep", [None, "", "null", "a"])
@pytest.mark.parametrize(
    "index",
    [
        ["1", "2", "3", "4", "5"],
        pd.Series(["1", "2", "3", "4", "5"]),
        pd.Index(["1", "2", "3", "4", "5"]),
    ],
)
def test_string_cat(ps_gs, others, sep, na_rep, index):
    ps, gs = ps_gs

    pd_others = others
    if isinstance(pd_others, pd.Series):
        pd_others = pd_others.values
    expect = ps.str.cat(others=pd_others, sep=sep, na_rep=na_rep)
    got = gs.str.cat(others=others, sep=sep, na_rep=na_rep)

    assert_eq(expect, got)

    ps.index = index
    gs.index = index

    expect = ps.str.cat(others=ps.index, sep=sep, na_rep=na_rep)
    got = gs.str.cat(others=gs.index, sep=sep, na_rep=na_rep)

    assert_eq(expect, got)

    expect = ps.str.cat(others=[ps.index] + [ps.index], sep=sep, na_rep=na_rep)
    got = gs.str.cat(others=[gs.index] + [gs.index], sep=sep, na_rep=na_rep)

    assert_eq(expect, got)

    expect = ps.str.cat(others=(ps.index, ps.index), sep=sep, na_rep=na_rep)
    got = gs.str.cat(others=(gs.index, gs.index), sep=sep, na_rep=na_rep)

    assert_eq(expect, got)


@pytest.mark.xfail(raises=ValueError)
@pytest.mark.parametrize("sep", [None, "", " ", "|", ",", "|||"])
@pytest.mark.parametrize("na_rep", [None, "", "null", "a"])
def test_string_cat_str(ps_gs, sep, na_rep):
    ps, gs = ps_gs

    got = gs.str.cat(gs.str, sep=sep, na_rep=na_rep)
    expect = ps.str.cat(ps.str, sep=sep, na_rep=na_rep)

    assert_eq(expect, got)


@pytest.mark.xfail(raises=(NotImplementedError, AttributeError))
@pytest.mark.parametrize("sep", [None, "", " ", "|", ",", "|||"])
def test_string_join(ps_gs, sep):
    ps, gs = ps_gs

    expect = ps.str.join(sep)
    got = gs.str.join(sep)

    assert_eq(expect, got)


@pytest.mark.parametrize("pat", [r"(a)", r"(f)", r"([a-z])", r"([A-Z])"])
@pytest.mark.parametrize("expand", [True, False])
@pytest.mark.parametrize("flags,flags_raise", [(0, 0), (1, 1)])
def test_string_extract(ps_gs, pat, expand, flags, flags_raise):
    ps, gs = ps_gs
    expectation = raise_builder([flags_raise], NotImplementedError)

    with expectation:
        expect = ps.str.extract(pat, flags=flags, expand=expand)
        got = gs.str.extract(pat, flags=flags, expand=expand)

        assert_eq(expect, got)


@pytest.mark.parametrize(
    "pat,regex",
    [("a", False), ("f", False), (r"[a-z]", True), (r"[A-Z]", True)],
)
@pytest.mark.parametrize("case,case_raise", [(True, 0), (False, 1)])
@pytest.mark.parametrize("flags,flags_raise", [(0, 0), (1, 1)])
@pytest.mark.parametrize("na,na_raise", [(np.nan, 0), (None, 1), ("", 1)])
def test_string_contains(
    ps_gs, pat, regex, case, case_raise, flags, flags_raise, na, na_raise
):
    ps, gs = ps_gs

    expectation = raise_builder(
        [case_raise, flags_raise, na_raise], NotImplementedError
    )

    with expectation:
        expect = ps.str.contains(
            pat, case=case, flags=flags, na=na, regex=regex
        )
        got = gs.str.contains(pat, case=case, flags=flags, na=na, regex=regex)

        expect = pa.array(expect, from_pandas=True).cast(pa.bool_())
        got = got.to_arrow()

        assert pa.Array.equals(expect, got)


# Pandas isn't respect the `n` parameter so ignoring it in test parameters
@pytest.mark.parametrize(
    "pat,regex",
    [("a", False), ("f", False), (r"[a-z]", True), (r"[A-Z]", True)],
)
@pytest.mark.parametrize("repl", ["qwerty", "", " "])
@pytest.mark.parametrize("case,case_raise", [(None, 0), (True, 1), (False, 1)])
@pytest.mark.parametrize("flags,flags_raise", [(0, 0), (1, 1)])
def test_string_replace(
    ps_gs, pat, repl, case, case_raise, flags, flags_raise, regex
):
    ps, gs = ps_gs

    expectation = raise_builder([case_raise, flags_raise], NotImplementedError)

    with expectation:
        expect = ps.str.replace(pat, repl, case=case, flags=flags, regex=regex)
        got = gs.str.replace(pat, repl, case=case, flags=flags, regex=regex)

        assert_eq(expect, got)


def test_string_lower(ps_gs):
    ps, gs = ps_gs

    expect = ps.str.lower()
    got = gs.str.lower()

    assert_eq(expect, got)


def test_string_upper(ps_gs):
    ps, gs = ps_gs

    expect = ps.str.upper()
    got = gs.str.upper()

    assert_eq(expect, got)


@pytest.mark.parametrize(
    "data",
    [
        ["a b", " c ", "   d", "e   ", "f"],
        ["a-b", "-c-", "---d", "e---", "f"],
        ["ab", "c", "d", "e", "f"],
        [None, None, None, None, None],
    ],
)
@pytest.mark.parametrize("pat", [None, " ", "-"])
@pytest.mark.parametrize("n", [-1, 0, 1, 3, 10])
@pytest.mark.parametrize("expand,expand_raise", [(True, 0), (False, 1)])
def test_string_split(data, pat, n, expand, expand_raise):

    if data in (["a b", " c ", "   d", "e   ", "f"],) and pat is None:
        pytest.xfail("None pattern split algorithm not implemented yet")

    ps = pd.Series(data, dtype="str")
    gs = Series(data, dtype="str")

    expectation = raise_builder([expand_raise], NotImplementedError)

    with expectation:
        expect = ps.str.split(pat=pat, n=n, expand=expand)
        got = gs.str.split(pat=pat, n=n, expand=expand)

        assert_eq(expect, got)


@pytest.mark.parametrize(
    "str_data,str_data_raise",
    [
        ([], 0),
        (["a", "b", "c", "d", "e"], 0),
        ([None, None, None, None, None], 1),
    ],
)
@pytest.mark.parametrize("num_keys", [1, 2, 3])
@pytest.mark.parametrize(
    "how,how_raise", [("left", 0), ("right", 1), ("inner", 0), ("outer", 0)]
)
def test_string_join_key(str_data, str_data_raise, num_keys, how, how_raise):
    other_data = [1, 2, 3, 4, 5][: len(str_data)]

    pdf = pd.DataFrame()
    gdf = DataFrame()
    for i in range(num_keys):
        pdf[i] = pd.Series(str_data, dtype="str")
        gdf[i] = Series(str_data, dtype="str")
    pdf["a"] = other_data
    gdf["a"] = other_data

    pdf2 = pdf.copy()
    gdf2 = gdf.copy()

    expectation = raise_builder(
        [how_raise, str_data_raise], (NotImplementedError, AssertionError)
    )

    with expectation:
        expect = pdf.merge(pdf2, on=list(range(num_keys)), how=how)
        got = gdf.merge(gdf2, on=list(range(num_keys)), how=how)

        if len(expect) == 0 and len(got) == 0:
            expect = expect.reset_index(drop=True)
            got = got[expect.columns]

        assert_eq(expect, got)


@pytest.mark.parametrize(
    "str_data_nulls",
    [
        ["a", "b", "c"],
        ["a", "b", "f", "g"],
        ["f", "g", "h", "i", "j"],
        ["f", "g", "h"],
        [None, None, None, None, None],
        [],
    ],
)
def test_string_join_key_nulls(str_data_nulls):
    str_data = ["a", "b", "c", "d", "e"]
    other_data = [1, 2, 3, 4, 5]

    other_data_nulls = [6, 7, 8, 9, 10][: len(str_data_nulls)]

    pdf = pd.DataFrame()
    gdf = DataFrame()
    pdf["key"] = pd.Series(str_data, dtype="str")
    gdf["key"] = Series(str_data, dtype="str")
    pdf["vals"] = other_data
    gdf["vals"] = other_data

    pdf2 = pd.DataFrame()
    gdf2 = DataFrame()
    pdf2["key"] = pd.Series(str_data_nulls, dtype="str")
    gdf2["key"] = Series(str_data_nulls, dtype="str")
    pdf2["vals"] = pd.Series(other_data_nulls, dtype="int64")
    gdf2["vals"] = Series(other_data_nulls, dtype="int64")

    expect = pdf.merge(pdf2, on="key", how="left")
    got = gdf.merge(gdf2, on="key", how="left")

    if len(expect) == 0 and len(got) == 0:
        expect = expect.reset_index(drop=True)
        got = got[expect.columns]

    expect["vals_y"] = expect["vals_y"].fillna(-1).astype("int64")

    assert_eq(expect, got)


@pytest.mark.parametrize(
    "str_data", [[], ["a", "b", "c", "d", "e"], [None, None, None, None, None]]
)
@pytest.mark.parametrize("num_cols", [1, 2, 3])
@pytest.mark.parametrize(
    "how,how_raise", [("left", 0), ("right", 1), ("inner", 0), ("outer", 0)]
)
def test_string_join_non_key(str_data, num_cols, how, how_raise):
    other_data = [1, 2, 3, 4, 5][: len(str_data)]

    pdf = pd.DataFrame()
    gdf = DataFrame()
    for i in range(num_cols):
        pdf[i] = pd.Series(str_data, dtype="str")
        gdf[i] = Series(str_data, dtype="str")
    pdf["a"] = other_data
    gdf["a"] = other_data

    pdf2 = pdf.copy()
    gdf2 = gdf.copy()

    expectation = raise_builder([how_raise], NotImplementedError)

    with expectation:
        expect = pdf.merge(pdf2, on=["a"], how=how)
        got = gdf.merge(gdf2, on=["a"], how=how)

        if len(expect) == 0 and len(got) == 0:
            expect = expect.reset_index(drop=True)
            got = got[expect.columns]

        assert_eq(expect, got)


@pytest.mark.parametrize(
    "str_data_nulls",
    [
        ["a", "b", "c"],
        ["a", "b", "f", "g"],
        ["f", "g", "h", "i", "j"],
        ["f", "g", "h"],
        [None, None, None, None, None],
        [],
    ],
)
def test_string_join_non_key_nulls(str_data_nulls):
    str_data = ["a", "b", "c", "d", "e"]
    other_data = [1, 2, 3, 4, 5]

    other_data_nulls = [6, 7, 8, 9, 10][: len(str_data_nulls)]

    pdf = pd.DataFrame()
    gdf = DataFrame()
    pdf["vals"] = pd.Series(str_data, dtype="str")
    gdf["vals"] = Series(str_data, dtype="str")
    pdf["key"] = other_data
    gdf["key"] = other_data

    pdf2 = pd.DataFrame()
    gdf2 = DataFrame()
    pdf2["vals"] = pd.Series(str_data_nulls, dtype="str")
    gdf2["vals"] = Series(str_data_nulls, dtype="str")
    pdf2["key"] = pd.Series(other_data_nulls, dtype="int64")
    gdf2["key"] = Series(other_data_nulls, dtype="int64")

    expect = pdf.merge(pdf2, on="key", how="left")
    got = gdf.merge(gdf2, on="key", how="left")

    if len(expect) == 0 and len(got) == 0:
        expect = expect.reset_index(drop=True)
        got = got[expect.columns]

    assert_eq(expect, got)


def test_string_join_values_nulls():
    left_dict = [
        {"b": "MATCH 1", "a": 1.0},
        {"b": "MATCH 1", "a": 1.0},
        {"b": "LEFT NO MATCH 1", "a": -1.0},
        {"b": "MATCH 2", "a": 2.0},
        {"b": "MATCH 2", "a": 2.0},
        {"b": "MATCH 1", "a": 1.0},
        {"b": "MATCH 1", "a": 1.0},
        {"b": "MATCH 2", "a": 2.0},
        {"b": "MATCH 2", "a": 2.0},
        {"b": "LEFT NO MATCH 2", "a": -2.0},
        {"b": "MATCH 3", "a": 3.0},
        {"b": "MATCH 3", "a": 3.0},
    ]

    right_dict = [
        {"b": "RIGHT NO MATCH 1", "c": -1.0},
        {"b": "MATCH 3", "c": 3.0},
        {"b": "MATCH 2", "c": 2.0},
        {"b": "RIGHT NO MATCH 2", "c": -2.0},
        {"b": "RIGHT NO MATCH 3", "c": -3.0},
        {"b": "MATCH 1", "c": 1.0},
    ]

    left_pdf = pd.DataFrame(left_dict)
    right_pdf = pd.DataFrame(right_dict)

    left_gdf = DataFrame.from_pandas(left_pdf)
    right_gdf = DataFrame.from_pandas(right_pdf)

    expect = left_pdf.merge(right_pdf, how="left", on="b")
    got = left_gdf.merge(right_gdf, how="left", on="b")

    expect = expect.sort_values(by=["a", "b", "c"]).reset_index(drop=True)
    got = got.sort_values(by=["a", "b", "c"]).reset_index(drop=True)

    assert_eq(expect, got)


@pytest.mark.parametrize(
    "str_data", [[], ["a", "b", "c", "d", "e"], [None, None, None, None, None]]
)
@pytest.mark.parametrize("num_keys", [1, 2, 3])
def test_string_groupby_key(str_data, num_keys):
    other_data = [1, 2, 3, 4, 5][: len(str_data)]

    pdf = pd.DataFrame()
    gdf = DataFrame()
    for i in range(num_keys):
        pdf[i] = pd.Series(str_data, dtype="str")
        gdf[i] = Series(str_data, dtype="str")
    pdf["a"] = other_data
    gdf["a"] = other_data

    expect = pdf.groupby(list(range(num_keys)), as_index=False).count()
    got = gdf.groupby(list(range(num_keys)), as_index=False).count()

    expect = expect.sort_values([0]).reset_index(drop=True)
    got = got.sort_values([0]).reset_index(drop=True)

    assert_eq(expect, got, check_dtype=False)


@pytest.mark.parametrize(
    "str_data", [[], ["a", "b", "c", "d", "e"], [None, None, None, None, None]]
)
@pytest.mark.parametrize("num_cols", [1, 2, 3])
@pytest.mark.parametrize("agg", ["count", "max", "min"])
def test_string_groupby_non_key(str_data, num_cols, agg):
    other_data = [1, 2, 3, 4, 5][: len(str_data)]

    pdf = pd.DataFrame()
    gdf = DataFrame()
    for i in range(num_cols):
        pdf[i] = pd.Series(str_data, dtype="str")
        gdf[i] = Series(str_data, dtype="str")
    pdf["a"] = other_data
    gdf["a"] = other_data

    expect = getattr(pdf.groupby("a", as_index=False), agg)()
    got = getattr(gdf.groupby("a", as_index=False), agg)()

    expect = expect.sort_values(["a"]).reset_index(drop=True)
    got = got.sort_values(["a"]).reset_index(drop=True)

    if agg in ["min", "max"] and len(expect) == 0 and len(got) == 0:
        for i in range(num_cols):
            expect[i] = expect[i].astype("str")

    assert_eq(expect, got, check_dtype=False)


def test_string_groupby_key_index():
    str_data = ["a", "b", "c", "d", "e"]
    other_data = [1, 2, 3, 4, 5]

    pdf = pd.DataFrame()
    gdf = DataFrame()
    pdf["a"] = pd.Series(str_data, dtype="str")
    gdf["a"] = Series(str_data, dtype="str")
    pdf["b"] = other_data
    gdf["b"] = other_data

    expect = pdf.groupby("a").count()
    got = gdf.groupby("a").count()

    assert_eq(expect, got, check_dtype=False)


@pytest.mark.parametrize("scalar", ["a", None])
def test_string_set_scalar(scalar):
    pdf = pd.DataFrame()
    pdf["a"] = [1, 2, 3, 4, 5]
    gdf = DataFrame.from_pandas(pdf)

    pdf["b"] = "a"
    gdf["b"] = "a"

    assert_eq(pdf["b"], gdf["b"])
    assert_eq(pdf, gdf)


def test_string_index():
    from cudf.core.column import as_column
    from cudf.core.index import as_index

    pdf = pd.DataFrame(np.random.rand(5, 5))
    gdf = DataFrame.from_pandas(pdf)
    stringIndex = ["a", "b", "c", "d", "e"]
    pdf.index = stringIndex
    gdf.index = stringIndex
    assert_eq(pdf, gdf)
    stringIndex = np.array(["a", "b", "c", "d", "e"])
    pdf.index = stringIndex
    gdf.index = stringIndex
    assert_eq(pdf, gdf)
    stringIndex = StringIndex(["a", "b", "c", "d", "e"], name="name")
    pdf.index = stringIndex
    gdf.index = stringIndex
    assert_eq(pdf, gdf)
    stringIndex = as_index(as_column(["a", "b", "c", "d", "e"]), name="name")
    pdf.index = stringIndex
    gdf.index = stringIndex
    assert_eq(pdf, gdf)


@pytest.mark.parametrize(
    "item",
    [
        ["Cbe", "cbe", "CbeD", "Cb", "ghi", "Cb"],
        ["a", "a", "a", "a", "A"],
        ["A"],
        ["abc", "xyz", None, "ab", "123"],
        [None, None, "abc", None, "abc"],
    ],
)
def test_string_unique(item):
    ps = pd.Series(item)
    gs = Series(item)
    # Pandas `unique` returns a numpy array
    pres = pd.Series(ps.unique())
    # Nvstrings returns sorted unique with `None` placed before other strings
    pres = pres.sort_values(na_position="first").reset_index(drop=True)
    gres = gs.unique()
    assert_eq(pres, gres)


def test_string_slice():
    df = DataFrame({"a": ["hello", "world"]})
    pdf = pd.DataFrame({"a": ["hello", "world"]})
    a_slice_got = df.a.str.slice(0, 2)
    a_slice_expected = pdf.a.str.slice(0, 2)

    assert isinstance(a_slice_got, Series)
    assert_eq(a_slice_expected, a_slice_got)


def test_string_equality():
    data1 = ["b", "c", "d", "a", "c"]
    data2 = ["a", None, "c", "a", "c"]

    ps1 = pd.Series(data1)
    ps2 = pd.Series(data2)
    gs1 = Series(data1)
    gs2 = Series(data2)

    expect = ps1 == ps2
    got = gs1 == gs2

    assert_eq(expect, got.fillna(False))

    expect = ps1 == "m"
    got = gs1 == "m"

    assert_eq(expect, got.fillna(False))

    ps1 = pd.Series(["a"])
    gs1 = Series(["a"])

    expect = ps1 == "m"
    got = gs1 == "m"

    assert_eq(expect, got)


@pytest.mark.parametrize(
    "lhs",
    [
        ["Cbe", "cbe", "CbeD", "Cb", "ghi", "Cb"],
        ["abc", "xyz", "a", "ab", "123", "097"],
    ],
)
@pytest.mark.parametrize(
    "rhs",
    [
        ["Cbe", "cbe", "CbeD", "Cb", "ghi", "Cb"],
        ["a", "a", "a", "a", "A", "z"],
    ],
)
def test_string_binary_op_add(lhs, rhs):
    pds = pd.Series(lhs) + pd.Series(rhs)
    gds = Series(lhs) + Series(rhs)

    assert_eq(pds, gds)


@pytest.mark.parametrize("name", [None, "new name", 123])
def test_string_misc_name(ps_gs, name):
    ps, gs = ps_gs
    ps.name = name
    gs.name = name

    expect = ps.str.slice(0, 1)
    got = gs.str.slice(0, 1)

    assert_eq(expect, got)
    assert_eq(ps + ps, gs + gs)
    assert_eq(ps + "RAPIDS", gs + "RAPIDS")
    assert_eq("RAPIDS" + ps, "RAPIDS" + gs)


<<<<<<< HEAD
@pytest.mark.parametrize(
    "string",
    [
        ["Cbe", "cbe", "CbeD", "Cb", "ghi", "Cb"],
        ["abc", "xyz", "a", "ab", "123", "097"],
        ["abcdefghij", "0123456789", "9876543210", None, "accénted", ""],
    ],
)
@pytest.mark.parametrize(
    "index", [0, 1, 2, 3, 9, 10],
)
def test_string_get(string, index):
    pds = pd.Series(string)
    gds = Series(string)

    assert_eq(pds.str.get(index).fillna(""), gds.str.get(index).fillna(""))


@pytest.mark.parametrize(
    "string",
    [
        ["abc", "xyz", "a", "ab", "123", "097"],
        ["abcdefghij", "0123456789", "9876543210", None, "accénted", ""],
        ["koala", "fox", "chameleon"],
    ],
)
@pytest.mark.parametrize(
    "number", [0, 1, 3, 10],
)
@pytest.mark.parametrize(
    "diff", [0, 2, 5, 9],
)
def test_string_slice_str(string, number, diff):
    pds = pd.Series(string)
    gds = Series(string)

    assert_eq(pds.str.slice(start=number), gds.str.slice(start=number))
    assert_eq(pds.str.slice(stop=number), gds.str.slice(stop=number))
    assert_eq(pds.str.slice(), gds.str.slice())
    assert_eq(
        pds.str.slice(start=number, stop=number + diff),
        gds.str.slice(start=number, stop=number + diff),
    )
    if diff != 0:
        assert_eq(pds.str.slice(step=diff), gds.str.slice(step=diff))
        assert_eq(
            pds.str.slice(start=number, stop=number + diff, step=diff),
            gds.str.slice(start=number, stop=number + diff, step=diff),
        )


def test_string_slice_from():
    gs = Series(["hello world", "holy accéntéd", "batman", None, ""])
    d_starts = Series([2, 3, 0, -1, -1], dtype=np.int32)
    d_stops = Series([-1, -1, 0, -1, -1], dtype=np.int32)
    got = gs.str.slice_from(starts=d_starts._column, stops=d_stops._column,)
    expected = Series(["llo world", "y accéntéd", "", None, ""])
    assert_eq(got, expected)


@pytest.mark.parametrize(
    "string",
    [
        ["abc", "xyz", "a", "ab", "123", "097"],
        ["abcdefghij", "0123456789", "9876543210", None, "accénted", ""],
        ["koala", "fox", "chameleon"],
    ],
)
@pytest.mark.parametrize(
    "number", [0, 1, 10],
)
@pytest.mark.parametrize(
    "diff", [0, 2, 9],
)
@pytest.mark.parametrize(
    "repr", ["2", "!!"],
)
def test_string_slice_replace(string, number, diff, repr):
    pds = pd.Series(string)
    gds = Series(string)

    assert_eq(
        pds.str.slice_replace(start=number, repl=repr),
        gds.str.slice_replace(start=number, repl=repr),
        check_dtype=False,
    )
    assert_eq(
        pds.str.slice_replace(stop=number, repl=repr),
        gds.str.slice_replace(stop=number, repl=repr),
    )
    assert_eq(pds.str.slice_replace(), gds.str.slice_replace())
    assert_eq(
        pds.str.slice_replace(start=number, stop=number + diff),
        gds.str.slice_replace(start=number, stop=number + diff),
    )
    assert_eq(
        pds.str.slice_replace(start=number, stop=number + diff, repl=repr),
        gds.str.slice_replace(start=number, stop=number + diff, repl=repr),
        check_dtype=False,
    )


def test_string_insert():
    gs = Series(["hello world", "holy accéntéd", "batman", None, ""])

    ps = pd.Series(["hello world", "holy accéntéd", "batman", None, ""])

    assert_eq(gs.str.insert(0, ""), gs)
    assert_eq(gs.str.insert(0, "+"), "+" + ps)
    assert_eq(gs.str.insert(-1, "---"), ps + "---")
    assert_eq(
        gs.str.insert(5, "---"),
        ps.str.slice(stop=5) + "---" + ps.str.slice(start=5),
    )
=======
def test_string_no_children_properties():
    empty_col = cudf.core.column.string.StringColumn(children=())
    assert empty_col.base_children == ()
    assert empty_col.base_size == 0

    assert empty_col.children == ()
    assert empty_col.size == 0

    assert empty_col._nbytes == 0
    assert getsizeof(empty_col) >= 0  # Accounts for Python GC overhead
>>>>>>> d15b7a29
<|MERGE_RESOLUTION|>--- conflicted
+++ resolved
@@ -960,8 +960,18 @@
     assert_eq(ps + "RAPIDS", gs + "RAPIDS")
     assert_eq("RAPIDS" + ps, "RAPIDS" + gs)
 
-
-<<<<<<< HEAD
+def test_string_no_children_properties():
+    empty_col = cudf.core.column.string.StringColumn(children=())
+    assert empty_col.base_children == ()
+    assert empty_col.base_size == 0
+
+    assert empty_col.children == ()
+    assert empty_col.size == 0
+
+    assert empty_col._nbytes == 0
+    assert getsizeof(empty_col) >= 0  # Accounts for Python GC overhead
+
+
 @pytest.mark.parametrize(
     "string",
     [
@@ -1075,16 +1085,4 @@
     assert_eq(
         gs.str.insert(5, "---"),
         ps.str.slice(stop=5) + "---" + ps.str.slice(start=5),
-    )
-=======
-def test_string_no_children_properties():
-    empty_col = cudf.core.column.string.StringColumn(children=())
-    assert empty_col.base_children == ()
-    assert empty_col.base_size == 0
-
-    assert empty_col.children == ()
-    assert empty_col.size == 0
-
-    assert empty_col._nbytes == 0
-    assert getsizeof(empty_col) >= 0  # Accounts for Python GC overhead
->>>>>>> d15b7a29
+    )
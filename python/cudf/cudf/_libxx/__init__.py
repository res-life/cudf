--- conflicted
+++ resolved
@@ -1,10 +1,6 @@
 import numpy as np
 
-<<<<<<< HEAD
-from . import copying, hash, null_mask, stream_compaction, table
-=======
-from . import copying, null_mask, rolling, stream_compaction, table, transpose
->>>>>>> 8e1f4a7b
+from . import copying, hash, null_mask, rolling, stream_compaction, table, transpose
 
 MAX_COLUMN_SIZE = np.iinfo(np.int32).max
 MAX_COLUMN_SIZE_STR = "INT32_MAX"

--- conflicted
+++ resolved
@@ -4018,17 +4018,8 @@
         """
         assert level in (None, -1)
         repeated_index = self.index.repeat(self.shape[1])
-<<<<<<< HEAD
-        repeated_index = [c for c in repeated_index._columns]
-
-        name_index = DataFrame({0: self._column_names}).tile(self.shape[0])
-        name_index = [c for c in name_index._columns]
-
-        new_index = [*(c for c in repeated_index), name_index[0]]
-=======
         name_index = Frame({0: self._column_names}).tile(self.shape[0])
         new_index = list(repeated_index._columns) + [name_index._columns[0]]
->>>>>>> b43c927e
         new_index = cudf.core.multiindex.MultiIndex.from_frame(
             DataFrame(dict(zip(range(0, len(new_index)), new_index)))
         )

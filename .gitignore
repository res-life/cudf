--- conflicted
+++ resolved
@@ -10,12 +10,10 @@
 .vscode
 *.swp
 *.pytest_cache
-<<<<<<< HEAD
 DartConfiguration.tcl
-=======
 .DS_Store
+
 ##build
->>>>>>> f79533d1
 htmlcov
 dist/
 cudf.egg-info/

--- conflicted
+++ resolved
@@ -62,11 +62,8 @@
 - PR #1915 Improve iloc performance for non-contiguous row selection
 - PR #1859 Convert read_json into a C++ API
 - PR #1919 Rename libcudf namespace gdf to namespace cudf
-<<<<<<< HEAD
 - PR #1850 Support left_on and right_on for DataFrame merge operator  
 - PR #1930 Specialize constructor for `cudf::bol8` to cast argument to `bool`
-- PR #1756 Add documentation "10 Minutes to cuDF and dask_cuDF"
-=======
 - PR #1850 Support left_on and right_on for DataFrame merge operator
 - PR #1930 Specialize constructor for `cudf::bool8` to cast argument to `bool`
 - PR #1938 Add default constructor for `column_wrapper`
@@ -76,8 +73,8 @@
 - PR #1973 Update `std::tuple` to `std::pair` in top-most libcudf APIs and C++ transition guide
 - PR #1868 ORC Reader: Support row index for speed up on small/medium datasets
 - PR #1964 Added support for list-like types in Series.str.cat
-
->>>>>>> 59bbb17e
+- PR #1756 Add documentation "10 Minutes to cuDF and dask_cuDF"
+
 
 ## Bug Fixes
 

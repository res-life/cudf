
# cuDF 0.5.0 (Date TBD)

## New Features

- PR #455 CSV Reader: Add support for user-specified decimal point and thousands separator
- PR #439 add `DataFrame.drop` method similar to pandas

## Improvements

- PR #472 RMM: Created centralized rmm::device_vector alias and rmm::exec_policy
- PR #426 Removed sort-based groupby and refactored existing groupby APIs. Also improves C++/CUDA compile time.
<<<<<<< HEAD
- PR #454 Improve CSV reader docs and examples
 
=======

>>>>>>> 3350027f
## Bug Fixes


# cuDF 0.4.0 (05 Dec 2018)

## New Features

- PR #398 add pandas-compatible `DataFrame.shape()` and `Series.shape()`
- PR #394 New documentation feature "10 Minutes to cuDF"
- PR #361 CSV Reader: Add support for strings with delimiters

## Improvements

 - PR #436 Improvements for type_dispatcher and wrapper structs
 - PR #429 Add CHANGELOG.md (this file)
 - PR #266 use faster CUDA-accelerated DataFrame column/Series concatenation.
 - PR #379 new C++ `type_dispatcher` reduces code complexity in supporting many data types.
 - PR #349 Improve performance for creating columns from memoryview objects
 - PR #445 Update reductions to use type_dispatcher. Adds integer types support to sum_of_squares. 
 - PR #448 Improve installation instructions in README.md
 - PR #456 Change default CMake build to Release, and added option for disabling compilation of tests
 
## Bug Fixes

 - PR #444 Fix csv_test CUDA too many resources requested fail. 
 - PR #396 added missing output buffer in validity tests for groupbys.
 - PR #408 Dockerfile updates for source reorganization
 - PR #437 Add cffi to Dockerfile conda env, fixes "cannot import name 'librmm'"
 - PR #417 Fix `map_test` failure with CUDA 10
 - PR #414 Fix CMake installation include file paths
 - PR #418 Properly cast string dtypes to programmatic dtypes when instantiating columns
 - PR #427 Fix and tests for Concatenation illegal memory access with nulls
 

# cuDF 0.3.0 (23 Nov 2018)

## New Features

 - PR #336 CSV Reader string support

## Improvements
 
 - PR #354 source code refactored for better organization. CMake build system overhaul. Beginning of transition to Cython bindings.
 - PR #290 Add support for typecasting to/from datetime dtype
 - PR #323 Add handling pyarrow boolean arrays in input/out, add tests
 - PR #325 GDF_VALIDITY_UNSUPPORTED now returned for algorithms that don't support non-empty valid bitmasks
 - PR #381 Faster InputTooLarge Join test completes in ms rather than minutes. 
 - PR #373 .gitignore improvements
 - PR #367 Doc cleanup & examples for DataFrame methods
 - PR #333 Add Rapids Memory Manager documentation
 - PR #321 Rapids Memory Manager adds file/line location logging and convenience macros
 - PR #334 Implement DataFrame `__copy__` and `__deepcopy__`
 - PR #271 Add NVTX ranges to pygdf 
 - PR #311 Document system requirements for conda install

## Bug Fixes

 - PR #337 Retain index on `scale()` function
 - PR #344 Fix test failure due to PyArrow 0.11 Boolean handling
 - PR #364 Remove noexcept from managed_allocator;  CMakeLists fix for NVstrings
 - PR #357 Fix bug that made all series be considered booleans for indexing
 - PR #351 replace conda env configuration for developers
 - PRs #346 #360 Fix CSV reading of negative numbers
 - PR #342 Fix CMake to use conda-installed nvstrings
 - PR #341 Preserve categorical dtype after groupby aggregations 
 - PR #315 ReadTheDocs build update to fix missing libcuda.so
 - PR #320 FIX out-of-bounds access error in reductions.cu 
 - PR #319 Fix out-of-bounds memory access in libcudf count_valid_bits
 - PR #303 Fix printing empty dataframe

# cuDF 0.2.0 and cuDF 0.1.0

These were initial releases of cuDF based on previously separate pyGDF and libGDF libraries.
<|MERGE_RESOLUTION|>--- conflicted
+++ resolved
@@ -10,12 +10,8 @@
 
 - PR #472 RMM: Created centralized rmm::device_vector alias and rmm::exec_policy
 - PR #426 Removed sort-based groupby and refactored existing groupby APIs. Also improves C++/CUDA compile time.
-<<<<<<< HEAD
 - PR #454 Improve CSV reader docs and examples
  
-=======
-
->>>>>>> 3350027f
 ## Bug Fixes
 
 

# cuDF 0.8.0 (Date TBD)

## New Features

- PR #1524 Add GPU-accelerated JSON Lines parser with limited feature set
- PR #1569 Add support for Json objects to the JSON Lines reader
- PR #1622 Add Series.loc
- PR #1654 Add cudf::apply_boolean_mask: faster replacement for gdf_apply_stencil
- PR #1487 cython gather/scatter
- PR #1310 Implemented the slice/split functionality.
- PR #1630 Add Python layer to the GPU-accelerated JSON reader
- PR #1745 Add rounding of numeric columns via Numba
- PR #1772 JSON reader: add support for BytesIO and StringIO input
- PR #1527 Support GDF_BOOL8 in readers and writers
- PR #1819 Logical operators (AND, OR, NOT) for libcudf and cuDF
- PR #1813 ORC Reader: Add support for stripe selection
- PR #1828 JSON Reader: add suport for bool8 columns
- PR #1665 Add the point-in-polygon GIS function
- PR #1863 Series and Dataframe methods for all and any
- PR #1921 Add additional formats for typecasting to/from strings
- PR #1807 Add Series.dropna()
- PR #1948 Add operator functions like `Series.add()` to DataFrame and Series
- PR #1954 Add skip test argument to GPU build script
- PR #1542 Python method and bindings for to_csv

## Improvements

- PR #1538 Replacing LesserRTTI with inequality_comparator
- PR #1703 C++: Added non-aggregating `insert` to `concurrent_unordered_map` with specializations to store pairs with a single atomicCAS when possible.
- PR #1422 C++: Added a RAII wrapper for CUDA streams
- PR #1701 Added `unique` method for stringColumns
- PR #1713 Add documentation for Dask-XGBoost
- PR #1666 CSV Reader: Improve performance for files with large number of columns
- PR #1725 Enable the ability to use a single column groupby as its own index
- PR #1759 Add an example showing simultaneous rolling averages to `apply_grouped` documentation
- PR #1746 C++: Remove unused code: `windowed_ops.cu`, `sorting.cu`, `hash_ops.cu`
- PR #1748 C++: Add `bool` nullability flag to `device_table` row operators
- PR #1764 Improve Numerical column: `mean_var` and `mean`
- PR #1767 Speed up Python unit tests
- PR #1770 Added build.sh script, updated CI scripts and documentation
- PR #1739 ORC Reader: Add more pytest coverage
- PR #1390 Added some basic utility functions for `gdf_column`'s
- PR #1791 Added general column comparison code for testing
- PR #1795 Add printing of git submodule info to `print_env.sh`
- PR #1796 Removing old sort based group by code and gdf_filter
- PR #1811 Added funtions for copying/allocating `cudf::table`s
- PR #1838 Improve columnops.column_empty so that it returns typed columns instead of a generic Column
- PR #1890 Add utils.get_dummies- a pandas-like wrapper around one_hot-encoding
- PR #1823 CSV Reader: default the column type to string for empty dataframes
- PR #1827 Create bindings for scalar-vector binops, and update one_hot_encoding to use them
- PR #1817 Operators now support different sized dataframes as long as they don't share different sized columns
- PR #1855 Transition replace_nulls to new C++ API and update corresponding Cython/Python code
- PR #1858 Add `std::initializer_list` constructor to `column_wrapper`
- PR #1846 C++ type-erased gdf_equal_columns test util; fix gdf_equal_columns logic error
- PR #1390 Added some basic utility functions for `gdf_column`s
- PR #1391 Tidy up bit-resolution-operation and bitmask class code
- PR #1882 Add iloc functionality to MultiIndex dataframes
- PR #1884 Rolling windows: general enhancements and better coverage for unit tests
- PR #1886 support GDF_STRING_CATEGORY columns in apply_boolean_mask, drop_nulls and other libcudf functions
- PR #1896 Improve performance of groupby with levels specified in dask-cudf
- PR #1915 Improve iloc performance for non-contiguous row selection
- PR #1859 Convert read_json into a C++ API
- PR #1919 Rename libcudf namespace gdf to namespace cudf
- PR #1850 Support left_on and right_on for DataFrame merge operator
- PR #1930 Specialize constructor for `cudf::bool8` to cast argument to `bool`
- PR #1938 Add default constructor for `column_wrapper`
- PR #1952 consolidate libcudf public API headers in include/cudf
- PR #1949 Improved selection with boolmask using libcudf `apply_boolean_mask`
- PR #1956 Add support for nulls in `query()`
- PR #1973 Update `std::tuple` to `std::pair` in top-most libcudf APIs and C++ transition guide
- PR #1981 Convert read_csv into a C++ API
- PR #1868 ORC Reader: Support row index for speed up on small/medium datasets
- PR #1964 Added support for list-like types in Series.str.cat
- PR #2003 Removed few redundant unit-tests from test_string.py::test_string_cat 

## Bug Fixes

- PR #1465 Fix for test_orc.py and test_sparse_df.py test failures
- PR #1583 Fix underlying issue in `as_index()` that was causing `Series.quantile()` to fail
- PR #1680 Add errors= keyword to drop() to fix cudf-dask bug
- PR #1651 Fix `query` function on empty dataframe
- PR #1616 Fix CategoricalColumn to access categories by index instead of iteration
- PR #1660 Fix bug in `loc` when indexing with a column name (a string)
- PR #1683 ORC reader: fix timestamp conversion to UTC
- PR #1613 Improve CategoricalColumn.fillna(-1) performance
- PR #1642 Fix failure of CSV_TEST gdf_csv_test.SkiprowsNrows on multiuser systems
- PR #1709 Fix handling of `datetime64[ms]` in `dataframe.select_dtypes`
- PR #1704 CSV Reader: Add support for the plus sign in number fields
- PR #1687 CSV reader: return an empty dataframe for zero size input
- PR #1757 Concatenating columns with null columns
- PR #1755 Add col_level keyword argument to melt
- PR #1758 Fix df.set_index() when setting index from an empty column
- PR #1749 ORC reader: fix long strings of NULL values resulting in incorrect data
- PR #1742 Parquet Reader: Fix index column name to match PANDAS compat
- PR #1782 Update libcudf doc version
- PR #1783 Update conda dependencies
- PR #1786 Maintain the original series name in series.unique output
- PR #1760 CSV Reader: fix segfault when dtype list only includes columns from usecols list
- PR #1831 build.sh: Assuming python is in PATH instead of using PYTHON env var
- PR #1839 Raise an error instead of segfaulting when transposing a DataFrame with StringColumns
- PR #1840 Retain index correctly during merge left_on right_on
- PR #1825 cuDF: Multiaggregation Groupby Failures
- PR #1789 CSV Reader: Fix missing support for specifying `int8` and `int16` dtypes
- PR #1857 Cython Bindings: Handle `bool` columns while calling `column_view_from_NDArrays`
- PR #1849 Allow DataFrame support methods to pass arguments to the methods
- PR #1847 Fixed #1375 by moving the nvstring check into the wrapper function
- PR #1864 Fixing cudf reduction for POWER platform
- PR #1869 Parquet reader: fix Dask timestamps not matching with Pandas (convert to milliseconds)
- PR #1876 add dtype=bool for `any`, `all` to treat integer column correctly
- PR #1875 CSV reader: take NaN values into account in dtype detection
- PR #1873 Add column dtype checking for the all/any methods
- PR #1902 Bug with string iteration in _apply_basic_agg
- PR #1887 Fix for initialization issue in pq_read_arg,orc_read_arg
- PR #1867 JSON reader: add support for null/empty fields, including the 'null' literal
- PR #1891 Fix bug #1750 in string column comparison
- PR #1909 Support of `to_pandas()` of boolean series with null values
- PR #1923 Use prefix removal when two aggs are called on a SeriesGroupBy
- PR #1914 Zero initialize gdf_column local variables
- PR #1959 Add support for comparing boolean Series to scalar
- PR #1966 Ignore index fix in series append
- PR #1967 Compute index __sizeof__ only once for DataFrame __sizeof__
- PR #1982 Fixes incorrect index name after join operation
- PR #1985 Implement `GDF_PYMOD`, a special modulo that follows python's sign rules
- PR #1991 Parquet reader: fix decoding of NULLs
- PR #1990 Fixes a rendering bug in the `apply_grouped` documentation
- PR #1978 Fix for values being filled in an empty dataframe 
<<<<<<< HEAD
- PR #1965 Parquet Reader: Fix duplicate index column when it's already in `use_cols`
=======
- PR #2006 Handle empty dataframe groupby construction for dask

>>>>>>> 6e272375

# cudf 0.7.2 (16 May 2019)

## New Features

- PR #1735 Added overload for atomicAdd on int64. Streamlined implementation of custom atomic overloads.
- PR #1741 Add MultiIndex concatenation

## Bug Fixes

- PR #1718 Fix issue with SeriesGroupBy MultiIndex in dask-cudf
- PR #1734 Python: fix performance regression for groupby count() aggregations
- PR #1768 Cython: fix handling read only schema buffers in gpuarrow reader


# cudf 0.7.1 (11 May 2019)

## New Features

- PR #1702 Lazy load MultiIndex to return groupby performance to near optimal.

## Bug Fixes

- PR #1708 Fix handling of `datetime64[ms]` in `dataframe.select_dtypes`


# cuDF 0.7.0 (10 May 2019)

## New Features

- PR #982 Implement gdf_group_by_without_aggregations and gdf_unique_indices functions
- PR #1142 Add `GDF_BOOL` column type
- PR #1194 Implement overloads for CUDA atomic operations
- PR #1292 Implemented Bitwise binary ops AND, OR, XOR (&, |, ^)
- PR #1235 Add GPU-accelerated Parquet Reader
- PR #1335 Added local_dict arg in `DataFrame.query()`.
- PR #1282 Add Series and DataFrame.describe()
- PR #1356 Rolling windows
- PR #1381 Add DataFrame._get_numeric_data
- PR #1388 Add CODEOWNERS file to auto-request reviews based on where changes are made
- PR #1396 Add DataFrame.drop method
- PR #1413 Add DataFrame.melt method
- PR #1412 Add DataFrame.pop()
- PR #1419 Initial CSV writer function
- PR #1441 Add Series level cumulative ops (cumsum, cummin, cummax, cumprod)
- PR #1420 Add script to build and test on a local gpuCI image
- PR #1440 Add DatetimeColumn.min(), DatetimeColumn.max()
- PR #1455 Add Series.Shift via Numba kernel
- PR #1441 Add Series level cumulative ops (cumsum, cummin, cummax, cumprod)
- PR #1461 Add Python coverage test to gpu build
- PR #1445 Parquet Reader: Add selective reading of rows and row group
- PR #1532 Parquet Reader: Add support for INT96 timestamps
- PR #1516 Add Series and DataFrame.ndim
- PR #1556 Add libcudf C++ transition guide
- PR #1466 Add GPU-accelerated ORC Reader
- PR #1565 Add build script for nightly doc builds
- PR #1508 Add Series isna, isnull, and notna
- PR #1456 Add Series.diff() via Numba kernel
- PR #1588 Add Index `astype` typecasting
- PR #1301 MultiIndex support
- PR #1599 Level keyword supported in groupby
- PR #929 Add support operations to dataframe
- PR #1609 Groupby accept list of Series
- PR #1658 Support `group_keys=True` keyword in groupby method

## Improvements

- PR #1531 Refactor closures as private functions in gpuarrow
- PR #1404 Parquet reader page data decoding speedup
- PR #1076 Use `type_dispatcher` in join, quantiles, filter, segmented sort, radix sort and hash_groupby
- PR #1202 Simplify README.md
- PR #1149 CSV Reader: Change convertStrToValue() functions to `__device__` only
- PR #1238 Improve performance of the CUDA trie used in the CSV reader
- PR #1278 Update CONTRIBUTING for new conda environment yml naming conventions
- PR #1163 Refactored UnaryOps. Reduced API to two functions: `gdf_unary_math` and `gdf_cast`. Added `abs`, `-`, and `~` ops. Changed bindings to Cython
- PR #1284 Update docs version
- PR #1287 add exclude argument to cudf.select_dtype function
- PR #1286 Refactor some of the CSV Reader kernels into generic utility functions
- PR #1291 fillna in `Series.to_gpu_array()` and `Series.to_array()` can accept the scalar too now.
- PR #1005 generic `reduction` and `scan` support
- PR #1349 Replace modernGPU sort join with thrust.
- PR #1363 Add a dataframe.mean(...) that raises NotImplementedError to satisfy `dask.dataframe.utils.is_dataframe_like`
- PR #1319 CSV Reader: Use column wrapper for gdf_column output alloc/dealloc
- PR #1376 Change series quantile default to linear
- PR #1399 Replace CFFI bindings for NVTX functions with Cython bindings
- PR #1389 Refactored `set_null_count()`
- PR #1386 Added macros `GDF_TRY()`, `CUDF_TRY()` and `ASSERT_CUDF_SUCCEEDED()`
- PR #1435 Rework CMake and conda recipes to depend on installed libraries
- PR #1391 Tidy up bit-resolution-operation and bitmask class code
- PR #1439 Add cmake variable to enable compiling CUDA code with -lineinfo
- PR #1462 Add ability to read parquet files from arrow::io::RandomAccessFile
- PR #1453 Convert CSV Reader CFFI to Cython
- PR #1479 Convert Parquet Reader CFFI to Cython
- PR #1397 Add a utility function for producing an overflow-safe kernel launch grid configuration
- PR #1382 Add GPU parsing of nested brackets to cuIO parsing utilities
- PR #1481 Add cudf::table constructor to allocate a set of `gdf_column`s
- PR #1484 Convert GroupBy CFFI to Cython
- PR #1463 Allow and default melt keyword argument var_name to be None
- PR #1486 Parquet Reader: Use device_buffer rather than device_ptr
- PR #1525 Add cudatoolkit conda dependency
- PR #1520 Renamed `src/dataframe` to `src/table` and moved `table.hpp`. Made `types.hpp` to be type declarations only.
- PR #1492 Convert transpose CFFI to Cython
- PR #1495 Convert binary and unary ops CFFI to Cython
- PR #1503 Convert sorting and hashing ops CFFI to Cython
- PR #1522 Use latest release version in update-version CI script
- PR #1533 Remove stale join CFFI, fix memory leaks in join Cython
- PR #1521 Added `row_bitmask` to compute bitmask for rows of a table. Merged `valids_ops.cu` and `bitmask_ops.cu`
- PR #1553 Overload `hash_row` to avoid using intial hash values. Updated `gdf_hash` to select between overloads
- PR #1585 Updated `cudf::table` to maintain own copy of wrapped `gdf_column*`s
- PR #1559 Add `except +` to all Cython function definitions to catch C++ exceptions properly
- PR #1617 `has_nulls` and `column_dtypes` for `cudf::table`
- PR #1590 Remove CFFI from the build / install process entirely
- PR #1536 Convert gpuarrow CFFI to Cython
- PR #1655 Add `Column._pointer` as a way to access underlying `gdf_column*` of a `Column`
- PR #1655 Update readme conda install instructions for cudf version 0.6 and 0.7


## Bug Fixes

- PR #1233 Fix dtypes issue while adding the column to `str` dataframe.
- PR #1254 CSV Reader: fix data type detection for floating-point numbers in scientific notation
- PR #1289 Fix looping over each value instead of each category in concatenation
- PR #1293 Fix Inaccurate error message in join.pyx
- PR #1308 Add atomicCAS overload for `int8_t`, `int16_t`
- PR #1317 Fix catch polymorphic exception by reference in ipc.cu
- PR #1325 Fix dtype of null bitmasks to int8
- PR #1326 Update build documentation to use -DCMAKE_CXX11_ABI=ON
- PR #1334 Add "na_position" argument to CategoricalColumn sort_by_values
- PR #1321 Fix out of bounds warning when checking Bzip2 header
- PR #1359 Add atomicAnd/Or/Xor for integers
- PR #1354 Fix `fillna()` behaviour when replacing values with different dtypes
- PR #1347 Fixed core dump issue while passing dict_dtypes without column names in `cudf.read_csv()`
- PR #1379 Fixed build failure caused due to error: 'col_dtype' may be used uninitialized
- PR #1392 Update cudf Dockerfile and package_versions.sh
- PR #1385 Added INT8 type to `_schema_to_dtype` for use in GpuArrowReader
- PR #1393 Fixed a bug in `gdf_count_nonzero_mask()` for the case of 0 bits to count
- PR #1395 Update CONTRIBUTING to use the environment variable CUDF_HOME
- PR #1416 Fix bug at gdf_quantile_exact and gdf_quantile_appox
- PR #1421 Fix remove creation of series multiple times during `add_column()`
- PR #1405 CSV Reader: Fix memory leaks on read_csv() failure
- PR #1328 Fix CategoricalColumn to_arrow() null mask
- PR #1433 Fix NVStrings/categories includes
- PR #1432 Update NVStrings to 0.7.* to coincide with 0.7 development
- PR #1483 Modify CSV reader to avoid cropping blank quoted characters in non-string fields
- PR #1446 Merge 1275 hotfix from master into branch-0.7
- PR #1447 Fix legacy groupby apply docstring
- PR #1451 Fix hash join estimated result size is not correct
- PR #1454 Fix local build script improperly change directory permissions
- PR #1490 Require Dask 1.1.0+ for `is_dataframe_like` test or skip otherwise.
- PR #1491 Use more specific directories & groups in CODEOWNERS
- PR #1497 Fix Thrust issue on CentOS caused by missing default constructor of host_vector elements
- PR #1498 Add missing include guard to device_atomics.cuh and separated DEVICE_ATOMICS_TEST
- PR #1506 Fix csv-write call to updated NVStrings method
- PR #1510 Added nvstrings `fillna()` function
- PR #1507 Parquet Reader: Default string data to GDF_STRING
- PR #1535 Fix doc issue to ensure correct labelling of cudf.series
- PR #1537 Fix `undefined reference` link error in HashPartitionTest
- PR #1548 Fix ci/local/build.sh README from using an incorrect image example
- PR #1551 CSV Reader: Fix integer column name indexing
- PR #1586 Fix broken `scalar_wrapper::operator==`
- PR #1591 ORC/Parquet Reader: Fix missing import for FileNotFoundError exception
- PR #1573 Parquet Reader: Fix crash due to clash with ORC reader datasource
- PR #1607 Revert change of `column.to_dense_buffer` always return by copy for performance concerns
- PR #1618 ORC reader: fix assert & data output when nrows/skiprows isn't aligned to stripe boundaries
- PR #1631 Fix failure of TYPES_TEST on some gcc-7 based systems.
- PR #1641 CSV Reader: Fix skip_blank_lines behavior with Windows line terminators (\r\n)
- PR #1648 ORC reader: fix non-deterministic output when skiprows is non-zero
- PR #1676 Fix groupby `as_index` behaviour with `MultiIndex`
- PR #1659 Fix bug caused by empty groupbys and multiindex slicing throwing exceptions
- PR #1656 Correct Groupby failure in dask when un-aggregable columns are left in dataframe.
- PR #1689 Fix groupby performance regression
- PR #1694 Add Cython as a runtime dependency since it's required in `setup.py`


# cuDF 0.6.1 (25 Mar 2019)

## Bug Fixes

- PR #1275 Fix CentOS exception in DataFrame.hash_partition from using value "returned" by a void function


# cuDF 0.6.0 (22 Mar 2019)

## New Features

- PR #760 Raise `FileNotFoundError` instead of `GDF_FILE_ERROR` in `read_csv` if the file does not exist
- PR #539 Add Python bindings for replace function
- PR #823 Add Doxygen configuration to enable building HTML documentation for libcudf C/C++ API
- PR #807 CSV Reader: Add byte_range parameter to specify the range in the input file to be read
- PR #857 Add Tail method for Series/DataFrame and update Head method to use iloc
- PR #858 Add series feature hashing support
- PR #871 CSV Reader: Add support for NA values, including user specified strings
- PR #893 Adds PyArrow based parquet readers / writers to Python, fix category dtype handling, fix arrow ingest buffer size issues
- PR #867 CSV Reader: Add support for ignoring blank lines and comment lines
- PR #887 Add Series digitize method
- PR #895 Add Series groupby
- PR #898 Add DataFrame.groupby(level=0) support
- PR #920 Add feather, JSON, HDF5 readers / writers from PyArrow / Pandas
- PR #888 CSV Reader: Add prefix parameter for column names, used when parsing without a header
- PR #913 Add DLPack support: convert between cuDF DataFrame and DLTensor
- PR #939 Add ORC reader from PyArrow
- PR #918 Add Series.groupby(level=0) support
- PR #906 Add binary and comparison ops to DataFrame
- PR #958 Support unary and binary ops on indexes
- PR #964 Add `rename` method to `DataFrame`, `Series`, and `Index`
- PR #985 Add `Series.to_frame` method
- PR #985 Add `drop=` keyword to reset_index method
- PR #994 Remove references to pygdf
- PR #990 Add external series groupby support
- PR #988 Add top-level merge function to cuDF
- PR #992 Add comparison binaryops to DateTime columns
- PR #996 Replace relative path imports with absolute paths in tests
- PR #995 CSV Reader: Add index_col parameter to specify the column name or index to be used as row labels
- PR #1004 Add `from_gpu_matrix` method to DataFrame
- PR #997 Add property index setter
- PR #1007 Replace relative path imports with absolute paths in cudf
- PR #1013 select columns with df.columns
- PR #1016 Rename Series.unique_count() to nunique() to match pandas API
- PR #947 Prefixsum to handle nulls and float types
- PR #1029 Remove rest of relative path imports
- PR #1021 Add filtered selection with assignment for Dataframes
- PR #872 Adding NVCategory support to cudf apis
- PR #1052 Add left/right_index and left/right_on keywords to merge
- PR #1091 Add `indicator=` and `suffixes=` keywords to merge
- PR #1107 Add unsupported keywords to Series.fillna
- PR #1032 Add string support to cuDF python
- PR #1136 Removed `gdf_concat`
- PR #1153 Added function for getting the padded allocation size for valid bitmask
- PR #1148 Add cudf.sqrt for dataframes and Series
- PR #1159 Add Python bindings for libcudf dlpack functions
- PR #1155 Add __array_ufunc__ for DataFrame and Series for sqrt
- PR #1168 to_frame for series accepts a name argument


## Improvements

- PR #1218 Add dask-cudf page to API docs
- PR #892 Add support for heterogeneous types in binary ops with JIT
- PR #730 Improve performance of `gdf_table` constructor
- PR #561 Add Doxygen style comments to Join CUDA functions
- PR #813 unified libcudf API functions by replacing gpu_ with gdf_
- PR #822 Add support for `__cuda_array_interface__` for ingest
- PR #756 Consolidate common helper functions from unordered map and multimap
- PR #753 Improve performance of groupby sum and average, especially for cases with few groups.
- PR #836 Add ingest support for arrow chunked arrays in Column, Series, DataFrame creation
- PR #763 Format doxygen comments for csv_read_arg struct
- PR #532 CSV Reader: Use type dispatcher instead of switch block
- PR #694 Unit test utilities improvements
- PR #878 Add better indexing to Groupby
- PR #554 Add `empty` method and `is_monotonic` attribute to `Index`
- PR #1040 Fixed up Doxygen comment tags
- PR #909 CSV Reader: Avoid host->device->host copy for header row data
- PR #916 Improved unit testing and error checking for `gdf_column_concat`
- PR #941 Replace `numpy` call in `Series.hash_encode` with `numba`
- PR #942 Added increment/decrement operators for wrapper types
- PR #943 Updated `count_nonzero_mask` to return `num_rows` when the mask is null
- PR #952 Added trait to map C++ type to `gdf_dtype`
- PR #966 Updated RMM submodule.
- PR #998 Add IO reader/writer modules to API docs, fix for missing cudf.Series docs
- PR #1017 concatenate along columns for Series and DataFrames
- PR #1002 Support indexing a dataframe with another boolean dataframe
- PR #1018 Better concatenation for Series and Dataframes
- PR #1036 Use Numpydoc style docstrings
- PR #1047 Adding gdf_dtype_extra_info to gdf_column_view_augmented
- PR #1054 Added default ctor to SerialTrieNode to overcome Thrust issue in CentOS7 + CUDA10
- PR #1024 CSV Reader: Add support for hexadecimal integers in integral-type columns
- PR #1033 Update `fillna()` to use libcudf function `gdf_replace_nulls`
- PR #1066 Added inplace assignment for columns and select_dtypes for dataframes
- PR #1026 CSV Reader: Change the meaning and type of the quoting parameter to match Pandas
- PR #1100 Adds `CUDF_EXPECTS` error-checking macro
- PR #1092 Fix select_dtype docstring
- PR #1111 Added cudf::table
- PR #1108 Sorting for datetime columns
- PR #1120 Return a `Series` (not a `Column`) from `Series.cat.set_categories()`
- PR #1128 CSV Reader: The last data row does not need to be line terminated
- PR #1183 Bump Arrow version to 0.12.1
- PR #1208 Default to CXX11_ABI=ON
- PR #1252 Fix NVStrings dependencies for cuda 9.2 and 10.0

## Bug Fixes

- PR #821 Fix flake8 issues revealed by flake8 update
- PR #808 Resolved renamed `d_columns_valids` variable name
- PR #820 CSV Reader: fix the issue where reader adds additional rows when file uses \r\n as a line terminator
- PR #780 CSV Reader: Fix scientific notation parsing and null values for empty quotes
- PR #815 CSV Reader: Fix data parsing when tabs are present in the input CSV file
- PR #850 Fix bug where left joins where the left df has 0 rows causes a crash
- PR #861 Fix memory leak by preserving the boolean mask index
- PR #875 Handle unnamed indexes in to/from arrow functions
- PR #877 Fix ingest of 1 row arrow tables in from arrow function
- PR #876 Added missing `<type_traits>` include
- PR #889 Deleted test_rmm.py which has now moved to RMM repo
- PR #866 Merge v0.5.1 numpy ABI hotfix into 0.6
- PR #917 value_counts return int type on empty columns
- PR #611 Renamed `gdf_reduce_optimal_output_size()` -> `gdf_reduction_get_intermediate_output_size()`
- PR #923 fix index for negative slicing for cudf dataframe and series
- PR #927 CSV Reader: Fix category GDF_CATEGORY hashes not being computed properly
- PR #921 CSV Reader: Fix parsing errors with delim_whitespace, quotations in the header row, unnamed columns
- PR #933 Fix handling objects of all nulls in series creation
- PR #940 CSV Reader: Fix an issue where the last data row is missing when using byte_range
- PR #945 CSV Reader: Fix incorrect datetime64 when milliseconds or space separator are used
- PR #959 Groupby: Problem with column name lookup
- PR #950 Converting dataframe/recarry with non-contiguous arrays
- PR #963 CSV Reader: Fix another issue with missing data rows when using byte_range
- PR #999 Fix 0 sized kernel launches and empty sort_index exception
- PR #993 Fix dtype in selecting 0 rows from objects
- PR #1009 Fix performance regression in `to_pandas` method on DataFrame
- PR #1008 Remove custom dask communication approach
- PR #1001 CSV Reader: Fix a memory access error when reading a large (>2GB) file with date columns
- PR #1019 Binary Ops: Fix error when one input column has null mask but other doesn't
- PR #1014 CSV Reader: Fix false positives in bool value detection
- PR #1034 CSV Reader: Fix parsing floating point precision and leading zero exponents
- PR #1044 CSV Reader: Fix a segfault when byte range aligns with a page
- PR #1058 Added support for `DataFrame.loc[scalar]`
- PR #1060 Fix column creation with all valid nan values
- PR #1073 CSV Reader: Fix an issue where a column name includes the return character
- PR #1090 Updating Doxygen Comments
- PR #1080 Fix dtypes returned from loc / iloc because of lists
- PR #1102 CSV Reader: Minor fixes and memory usage improvements
- PR #1174: Fix release script typo
- PR #1137 Add prebuild script for CI
- PR #1118 Enhanced the `DataFrame.from_records()` feature
- PR #1129 Fix join performance with index parameter from using numpy array
- PR #1145 Issue with .agg call on multi-column dataframes
- PR #908 Some testing code cleanup
- PR #1167 Fix issue with null_count not being set after inplace fillna()
- PR #1184 Fix iloc performance regression
- PR #1185 Support left_on/right_on and also on=str in merge
- PR #1200 Fix allocating bitmasks with numba instead of rmm in allocate_mask function
- PR #1213 Fix bug with csv reader requesting subset of columns using wrong datatype
- PR #1223 gpuCI: Fix label on rapidsai channel on gpu build scripts
- PR #1242 Add explicit Thrust exec policy to fix NVCATEGORY_TEST segfault on some platforms
- PR #1246 Fix categorical tests that failed due to bad implicit type conversion
- PR #1255 Fix overwriting conda package main label uploads
- PR #1259 Add dlpack includes to pip build


# cuDF 0.5.1 (05 Feb 2019)

## Bug Fixes

- PR #842 Avoid using numpy via cimport to prevent ABI issues in Cython compilation


# cuDF 0.5.0 (28 Jan 2019)

## New Features

- PR #722 Add bzip2 decompression support to `read_csv()`
- PR #693 add ZLIB-based GZIP/ZIP support to `read_csv_strings()`
- PR #411 added null support to gdf_order_by (new API) and cudf_table::sort
- PR #525 Added GitHub Issue templates for bugs, documentation, new features, and questions
- PR #501 CSV Reader: Add support for user-specified decimal point and thousands separator to read_csv_strings()
- PR #455 CSV Reader: Add support for user-specified decimal point and thousands separator to read_csv()
- PR #439 add `DataFrame.drop` method similar to pandas
- PR #356 add `DataFrame.transpose` method and `DataFrame.T` property similar to pandas
- PR #505 CSV Reader: Add support for user-specified boolean values
- PR #350 Implemented Series replace function
- PR #490 Added print_env.sh script to gather relevant environment details when reporting cuDF issues
- PR #474 add ZLIB-based GZIP/ZIP support to `read_csv()`
- PR #547 Added melt similar to `pandas.melt()`
- PR #491 Add CI test script to check for updates to CHANGELOG.md in PRs
- PR #550 Add CI test script to check for style issues in PRs
- PR #558 Add CI scripts for cpu-based conda and gpu-based test builds
- PR #524 Add Boolean Indexing
- PR #564 Update python `sort_values` method to use updated libcudf `gdf_order_by` API
- PR #509 CSV Reader: Input CSV file can now be passed in as a text or a binary buffer
- PR #607 Add `__iter__` and iteritems to DataFrame class
- PR #643 added a new api gdf_replace_nulls that allows a user to replace nulls in a column

## Improvements

- PR #426 Removed sort-based groupby and refactored existing groupby APIs. Also improves C++/CUDA compile time.
- PR #461 Add `CUDF_HOME` variable in README.md to replace relative pathing.
- PR #472 RMM: Created centralized rmm::device_vector alias and rmm::exec_policy
- PR #500 Improved the concurrent hash map class to support partitioned (multi-pass) hash table building.
- PR #454 Improve CSV reader docs and examples
- PR #465 Added templated C++ API for RMM to avoid explicit cast to `void**`
- PR #513 `.gitignore` tweaks
- PR #521 Add `assert_eq` function for testing
- PR #502 Simplify Dockerfile for local dev, eliminate old conda/pip envs
- PR #549 Adds `-rdynamic` compiler flag to nvcc for Debug builds
- PR #472 RMM: Created centralized rmm::device_vector alias and rmm::exec_policy
- PR #577 Added external C++ API for scatter/gather functions
- PR #500 Improved the concurrent hash map class to support partitioned (multi-pass) hash table building
- PR #583 Updated `gdf_size_type` to `int`
- PR #500 Improved the concurrent hash map class to support partitioned (multi-pass) hash table building
- PR #617 Added .dockerignore file. Prevents adding stale cmake cache files to the docker container
- PR #658 Reduced `JOIN_TEST` time by isolating overflow test of hash table size computation
- PR #664 Added Debuging instructions to README
- PR #651 Remove noqa marks in `__init__.py` files
- PR #671 CSV Reader: uncompressed buffer input can be parsed without explicitly specifying compression as None
- PR #684 Make RMM a submodule
- PR #718 Ensure sum, product, min, max methods pandas compatibility on empty datasets
- PR #720 Refactored Index classes to make them more Pandas-like, added CategoricalIndex
- PR #749 Improve to_arrow and from_arrow Pandas compatibility
- PR #766 Remove TravisCI references, remove unused variables from CMake, fix ARROW_VERSION in Cmake
- PR #773 Add build-args back to Dockerfile and handle dependencies based on environment yml file
- PR #781 Move thirdparty submodules to root and symlink in /cpp
- PR #843 Fix broken cudf/python API examples, add new methods to the API index

## Bug Fixes

- PR #569 CSV Reader: Fix days being off-by-one when parsing some dates
- PR #531 CSV Reader: Fix incorrect parsing of quoted numbers
- PR #465 Added templated C++ API for RMM to avoid explicit cast to `void**`
- PR #473 Added missing <random> include
- PR #478 CSV Reader: Add api support for auto column detection, header, mangle_dupe_cols, usecols
- PR #495 Updated README to correct where cffi pytest should be executed
- PR #501 Fix the intermittent segfault caused by the `thousands` and `compression` parameters in the csv reader
- PR #502 Simplify Dockerfile for local dev, eliminate old conda/pip envs
- PR #512 fix bug for `on` parameter in `DataFrame.merge` to allow for None or single column name
- PR #511 Updated python/cudf/bindings/join.pyx to fix cudf merge printing out dtypes
- PR #513 `.gitignore` tweaks
- PR #521 Add `assert_eq` function for testing
- PR #537 Fix CMAKE_CUDA_STANDARD_REQURIED typo in CMakeLists.txt
- PR #447 Fix silent failure in initializing DataFrame from generator
- PR #545 Temporarily disable csv reader thousands test to prevent segfault (test re-enabled in PR #501)
- PR #559 Fix Assertion error while using `applymap` to change the output dtype
- PR #575 Update `print_env.sh` script to better handle missing commands
- PR #612 Prevent an exception from occuring with true division on integer series.
- PR #630 Fix deprecation warning for `pd.core.common.is_categorical_dtype`
- PR #622 Fix Series.append() behaviour when appending values with different numeric dtype
- PR #603 Fix error while creating an empty column using None.
- PR #673 Fix array of strings not being caught in from_pandas
- PR #644 Fix return type and column support of dataframe.quantile()
- PR #634 Fix create `DataFrame.from_pandas()` with numeric column names
- PR #654 Add resolution check for GDF_TIMESTAMP in Join
- PR #648 Enforce one-to-one copy required when using `numba>=0.42.0`
- PR #645 Fix cmake build type handling not setting debug options when CMAKE_BUILD_TYPE=="Debug"
- PR #669 Fix GIL deadlock when launching multiple python threads that make Cython calls
- PR #665 Reworked the hash map to add a way to report the destination partition for a key
- PR #670 CMAKE: Fix env include path taking precedence over libcudf source headers
- PR #674 Check for gdf supported column types
- PR #677 Fix 'gdf_csv_test_Dates' gtest failure due to missing nrows parameter
- PR #604 Fix the parsing errors while reading a csv file using `sep` instead of `delimiter`.
- PR #686 Fix converting nulls to NaT values when converting Series to Pandas/Numpy
- PR #689 CSV Reader: Fix behavior with skiprows+header to match pandas implementation
- PR #691 Fixes Join on empty input DFs
- PR #706 CSV Reader: Fix broken dtype inference when whitespace is in data
- PR #717 CSV reader: fix behavior when parsing a csv file with no data rows
- PR #724 CSV Reader: fix build issue due to parameter type mismatch in a std::max call
- PR #734 Prevents reading undefined memory in gpu_expand_mask_bits numba kernel
- PR #747 CSV Reader: fix an issue where CUDA allocations fail with some large input files
- PR #750 Fix race condition for handling NVStrings in CMake
- PR #719 Fix merge column ordering
- PR #770 Fix issue where RMM submodule pointed to wrong branch and pin other to correct branches
- PR #778 Fix hard coded ABI off setting
- PR #784 Update RMM submodule commit-ish and pip paths
- PR #794 Update `rmm::exec_policy` usage to fix segmentation faults when used as temprory allocator.
- PR #800 Point git submodules to branches of forks instead of exact commits


# cuDF 0.4.0 (05 Dec 2018)

## New Features

- PR #398 add pandas-compatible `DataFrame.shape()` and `Series.shape()`
- PR #394 New documentation feature "10 Minutes to cuDF"
- PR #361 CSV Reader: Add support for strings with delimiters

## Improvements

 - PR #436 Improvements for type_dispatcher and wrapper structs
 - PR #429 Add CHANGELOG.md (this file)
 - PR #266 use faster CUDA-accelerated DataFrame column/Series concatenation.
 - PR #379 new C++ `type_dispatcher` reduces code complexity in supporting many data types.
 - PR #349 Improve performance for creating columns from memoryview objects
 - PR #445 Update reductions to use type_dispatcher. Adds integer types support to sum_of_squares.
 - PR #448 Improve installation instructions in README.md
 - PR #456 Change default CMake build to Release, and added option for disabling compilation of tests

## Bug Fixes

 - PR #444 Fix csv_test CUDA too many resources requested fail.
 - PR #396 added missing output buffer in validity tests for groupbys.
 - PR #408 Dockerfile updates for source reorganization
 - PR #437 Add cffi to Dockerfile conda env, fixes "cannot import name 'librmm'"
 - PR #417 Fix `map_test` failure with CUDA 10
 - PR #414 Fix CMake installation include file paths
 - PR #418 Properly cast string dtypes to programmatic dtypes when instantiating columns
 - PR #427 Fix and tests for Concatenation illegal memory access with nulls


# cuDF 0.3.0 (23 Nov 2018)

## New Features

 - PR #336 CSV Reader string support

## Improvements

 - PR #354 source code refactored for better organization. CMake build system overhaul. Beginning of transition to Cython bindings.
 - PR #290 Add support for typecasting to/from datetime dtype
 - PR #323 Add handling pyarrow boolean arrays in input/out, add tests
 - PR #325 GDF_VALIDITY_UNSUPPORTED now returned for algorithms that don't support non-empty valid bitmasks
 - PR #381 Faster InputTooLarge Join test completes in ms rather than minutes.
 - PR #373 .gitignore improvements
 - PR #367 Doc cleanup & examples for DataFrame methods
 - PR #333 Add Rapids Memory Manager documentation
 - PR #321 Rapids Memory Manager adds file/line location logging and convenience macros
 - PR #334 Implement DataFrame `__copy__` and `__deepcopy__`
 - PR #271 Add NVTX ranges to pygdf
 - PR #311 Document system requirements for conda install

## Bug Fixes

 - PR #337 Retain index on `scale()` function
 - PR #344 Fix test failure due to PyArrow 0.11 Boolean handling
 - PR #364 Remove noexcept from managed_allocator;  CMakeLists fix for NVstrings
 - PR #357 Fix bug that made all series be considered booleans for indexing
 - PR #351 replace conda env configuration for developers
 - PRs #346 #360 Fix CSV reading of negative numbers
 - PR #342 Fix CMake to use conda-installed nvstrings
 - PR #341 Preserve categorical dtype after groupby aggregations
 - PR #315 ReadTheDocs build update to fix missing libcuda.so
 - PR #320 FIX out-of-bounds access error in reductions.cu
 - PR #319 Fix out-of-bounds memory access in libcudf count_valid_bits
 - PR #303 Fix printing empty dataframe


# cuDF 0.2.0 and cuDF 0.1.0

These were initial releases of cuDF based on previously separate pyGDF and libGDF libraries.<|MERGE_RESOLUTION|>--- conflicted
+++ resolved
@@ -124,12 +124,9 @@
 - PR #1991 Parquet reader: fix decoding of NULLs
 - PR #1990 Fixes a rendering bug in the `apply_grouped` documentation
 - PR #1978 Fix for values being filled in an empty dataframe 
-<<<<<<< HEAD
+- PR #2006 Handle empty dataframe groupby construction for dask
 - PR #1965 Parquet Reader: Fix duplicate index column when it's already in `use_cols`
-=======
-- PR #2006 Handle empty dataframe groupby construction for dask
-
->>>>>>> 6e272375
+
 
 # cudf 0.7.2 (16 May 2019)
 

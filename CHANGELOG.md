--- conflicted
+++ resolved
@@ -40,11 +40,8 @@
 - PR #3654 Update Jitify submodule ref to include gcc-8 fix
 - PR #3639 Define and implement `nans_to_nulls`
 - PR #3697 Improve column insert performance for wide frames
-<<<<<<< HEAD
 - PR #3653 Make `gather_bitmask_kernel` more reusable.
-=======
 - PR #3710 Remove multiple CMake configuration steps from root build script
->>>>>>> 4fdbca35
 
 ## Bug Fixes
 

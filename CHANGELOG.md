# cuDF 0.9.0 (Date TBD)

## New Features

- PR #2111 IO Readers: Support memory buffer, file-like object, and URL inputs
- PR #2012 Add `reindex()` to DataFrame and Series
- PR #2097 Add GPU-accelerated AVRO reader
- PR #2098 Align DataFrame and Series indices before executing binary ops
- PR #2160 Merge `dask-cudf` codebase into `cudf` repo
- PR #2149 CSV Reader: Add `hex` dtype for explicit hexadecimal parsing
- PR #2156 Add `upper_bound()` and `lower_bound()` for libcudf tables and `searchsorted()` for cuDF Series
- PR #2158 CSV Reader: Support single, non-list/dict argument for `dtype`
- PR #2177 CSV Reader: Add `parse_dates` parameter for explicit date inference
- PR #2171 Add CodeCov integration, fix doc version, make --skip-tests work when invoking with source
- PR #2215 `type_dispatcher` benchmark
- PR #2179 Added Java quantiles
- PR #2157 Add __array_function__ to DataFrame and Series
- PR #2212 Java support for ORC reader
- PR #2304 gdf_group_by_without_aggregations returns gdf_column
- PR #2105 Add google benchmark for hash-based join
- PR #2293 Improve `compute_join_output_size` performance
- PR #2316 Unique, nunique, and value_counts for datetime columns
- PR #2337 Add Java support for slicing a ColumnVector
- PR #2049 Implemented merge functionality
- PR #2368 Full cudf+dask Parquet Support
- PR #2380 New cudf::is_sorted checks whether cudf::table is sorted
- PR #2356 Java column vector standard deviation support
- PR #2221 MultiIndex Full Indexing - Support iloc and wildcards for loc
- PR #2429 Java column vector: added support for getting length of strings in a ColumnVector 
- PR #2415 Revamp `value_counts` to use groupby count series of any type
- PR #2446 Add __array_function__ for index
- PR #2437 ORC reader: Add 'use_np_dtypes' option
- PR #2382 Add CategoricalAccessor add, remove, rename, and ordering methods
- PR #2449 Java column vector: added support for getting byte count of strings in a ColumnVector 

## Improvements

- PR #2103 Move old `column` and `bitmask` files into `legacy/` directory
- PR #2109 added name to Python column classes
- PR #1947 Cleanup serialization code
- PR #2125 More aggregate in java API
- PR #2127 Add in java Scalar tests
- PR #2088 Refactor of Python groupby code
- PR #2130 Java serialization and deserialization of tables.
- PR #2131 Chunk rows logic added to csv_writer
- PR #2129 Add functions in the Java API to support nullable column filtering
- PR #2165 made changes to get_dummies api for it to be available in MethodCache
- PR #2184 handle remote orc files for dask-cudf
- PR #2186 Add `getitem` and `getattr` style access to Rolling objects
- PR #2168 Use cudf.Column for CategoricalColumn's categories instead of a tuple
- PR #2193 Added more docuemtnation to `type_dispatcher` for specializing dispatched functors
- PR #2197 CSV Writer: Expose `chunksize` as a parameter for `to_csv`
- PR #2199 Better java support for appending strings
- PR #2176 Added column dtype support for datetime, int8, int16 to csv_writer
- PR #2209 Matching `get_dummies` & `select_dtypes` behavior to pandas
- PR #2217 Updated Java bindings to use the new groupby API
- PR #2214 DOC: Update doc instructions to build/install `cudf` and `dask-cudf`
- PR #1993 Add iterator driven reduction for mean, var, std
- PR #2220 Update Java bindings for reduction rename
- PR #2224 implement isna, isnull, notna as dataframe functions
- PR #2232 Move CodeCov upload from build script to Jenkins
- PR #2236 Implement drop_duplicates for Series
- PR #2225 refactor to use libcudf for gathering columns in dataframes
- PR #2300 Create separate dask codeowners for dask-cudf codebase
- PR #2309 Java readers: remove redundant copy of result pointers
- PR #2307 Add `black` and `isort` to style checker script
- PR #2345 Restore removal of old groupby implementation
- PR #2342 Improve `astype()` to operate all ways
- PR #2329 using libcudf cudf::copy for column deep copy
- PR #2344 Add docs on how code formatting works for contributors
- PR #2353 Bump Arrow and Dask versions
- PR #2377 Replace `standard_python_slice` with just `slice.indices()`
- PR #2373 cudf.DataFrame enchancements & Series.values support
- PR #2392 Remove dlpack submodule; make cuDF's Cython API externally accessible
- PR #2430 Updated Java bindings to use the new unary API
- PR #2406 Moved all existing `table` related files to a `legacy/` directory
- PR #2350 Performance related changes to get_dummies
- PR #2420 Remove `cudautils.astype` and replace with `typecast.apply_cast`
- PR #2456 Small improvement to typecast utility
- PR #2458 Fix handling of thirdparty packages in `isort` config
- PR #2459 IO Readers: Consolidate all readers to use `datasource` class
<<<<<<< HEAD
- PR #2475 Exposed type_dispatcher.hpp, nvcategory_util.hpp and wrapper_types.hpp in the include folder
=======
- PR #2483 Bundle Boost filesystem dependency in the Java jar
- PR #2481 Adds the ignore_null_keys option to the java api
>>>>>>> 329718a7

## Bug Fixes

- PR #2086 Fixed quantile api behavior mismatch in series & dataframe
- PR #2128 Add offset param to host buffer readers in java API.
- PR #2145 Work around binops validity checks for java 
- PR #2146 Work around unary_math validity checks for java
- PR #2151 Fixes bug in cudf::copy_range where null_count was invalid
- PR #2139 matching to pandas describe behavior & fixing nan values issue
- PR #2161 Implicitly convert unsigned to signed integer types in binops
- PR #2154 CSV Reader: Fix bools misdetected as strings dtype
- PR #2178 Fix bug in rolling bindings where a view of an ephemeral column was being taken
- PR #2180 Fix issue with isort reordering `importorskip` below imports depending on them
- PR #2187 fix to honor dtype when numpy arrays are passed to columnops.as_column
- PR #2190 Fix issue in astype conversion of string column to 'str'
- PR #2208 Fix issue with calling `head()` on one row dataframe
- PR #2229 Propagate exceptions from Cython cdef functions
- PR #2234 Fix issue with local build script not properly building
- PR #2223 Fix CUDA invalid configuration errors reported after loading small compressed ORC files
- PR #2162 Setting is_unique and is_monotonic-related attributes
- PR #2244 Fix ORC RLEv2 delta mode decoding with nonzero residual delta width
- PR #2297 Work around `var/std` unsupported only at debug build
- PR #2302 Fixed java serialization corner case
- PR #2355 Handle float16 in binary operations
- PR #2311 Fix copy behaviour for GenericIndex
- PR #2349 Fix issues with String filter in java API
- PR #2323 Fix groupby on categoricals
- PR #2328 Ensure order is preserved in CategoricalAccessor._set_categories
- PR #2202 Fix issue with unary ops mishandling empty input
- PR #2326 Fix for bug in DLPack when reading multiple columns
- PR #2324 Fix cudf Docker build
- PR #2325 Fix ORC RLEv2 patched base mode decoding with nonzero patch width
- PR #2235 Fix get_dummies to be compatible with dask
- PR #2332 Zero initialize gdf_dtype_extra_info
- PR #2355 Handle float16 in binary operations
- PR #2360 Fix missing dtype handling in cudf.Series & columnops.as_column
- PR #2364 Fix quantile api and other trivial issues around it
- PR #2361 Fixed issue with `codes` of CategoricalIndex
- PR #2357 Fixed inconsistent type of index created with from_pandas vs direct construction
- PR #2389 Fixed Rolling __getattr__ and __getitem__ for offset based windows
- PR #2402 Fixed bug in valid mask computation in cudf::copy_if (apply_boolean_mask)
- PR #2401 Fix to a scalar datetime(of type Days) issue
- PR #2386 Correctly allocate output valids in groupby
- PR #2411 Fixed failures on binary op on single element string column
- PR #2422 Fix Pandas logical binary operation incompatibilites
- PR #2447 Fix CodeCov posting build statuses temporarily
- PR #2450 Fix erroneous null handling in `cudf.DataFrame`'s `apply_rows`
- PR #2470 Fix issues with empty strings and string categories (Java)
- PR #2471 Fix String Column Validity.


# cuDF 0.8.0 (27 June 2019)

## New Features

- PR #1524 Add GPU-accelerated JSON Lines parser with limited feature set
- PR #1569 Add support for Json objects to the JSON Lines reader
- PR #1622 Add Series.loc
- PR #1654 Add cudf::apply_boolean_mask: faster replacement for gdf_apply_stencil
- PR #1487 cython gather/scatter
- PR #1310 Implemented the slice/split functionality.
- PR #1630 Add Python layer to the GPU-accelerated JSON reader
- PR #1745 Add rounding of numeric columns via Numba
- PR #1772 JSON reader: add support for BytesIO and StringIO input
- PR #1527 Support GDF_BOOL8 in readers and writers
- PR #1819 Logical operators (AND, OR, NOT) for libcudf and cuDF
- PR #1813 ORC Reader: Add support for stripe selection
- PR #1828 JSON Reader: add suport for bool8 columns
- PR #1833 Add column iterator with/without nulls
- PR #1665 Add the point-in-polygon GIS function
- PR #1863 Series and Dataframe methods for all and any
- PR #1908 cudf::copy_range and cudf::fill for copying/assigning an index or range to a constant
- PR #1921 Add additional formats for typecasting to/from strings
- PR #1807 Add Series.dropna()
- PR #1987 Allow user defined functions in the form of ptx code to be passed to binops
- PR #1948 Add operator functions like `Series.add()` to DataFrame and Series
- PR #1954 Add skip test argument to GPU build script
- PR #2018 Add bindings for new groupby C++ API
- PR #1984 Add rolling window operations Series.rolling() and DataFrame.rolling()
- PR #1542 Python method and bindings for to_csv
- PR #1995 Add Java API
- PR #1998 Add google benchmark to cudf
- PR #1845 Add cudf::drop_duplicates, DataFrame.drop_duplicates
- PR #1652 Added `Series.where()` feature 
- PR #2074 Java Aggregates, logical ops, and better RMM support 
- PR #2140 Add a `cudf::transform` function

## Improvements

- PR #1538 Replacing LesserRTTI with inequality_comparator
- PR #1703 C++: Added non-aggregating `insert` to `concurrent_unordered_map` with specializations to store pairs with a single atomicCAS when possible.
- PR #1422 C++: Added a RAII wrapper for CUDA streams
- PR #1701 Added `unique` method for stringColumns
- PR #1713 Add documentation for Dask-XGBoost
- PR #1666 CSV Reader: Improve performance for files with large number of columns
- PR #1725 Enable the ability to use a single column groupby as its own index
- PR #1759 Add an example showing simultaneous rolling averages to `apply_grouped` documentation
- PR #1746 C++: Remove unused code: `windowed_ops.cu`, `sorting.cu`, `hash_ops.cu`
- PR #1748 C++: Add `bool` nullability flag to `device_table` row operators
- PR #1764 Improve Numerical column: `mean_var` and `mean`
- PR #1767 Speed up Python unit tests
- PR #1770 Added build.sh script, updated CI scripts and documentation
- PR #1739 ORC Reader: Add more pytest coverage
- PR #1696 Added null support in `Series.replace()`.
- PR #1390 Added some basic utility functions for `gdf_column`'s
- PR #1791 Added general column comparison code for testing
- PR #1795 Add printing of git submodule info to `print_env.sh`
- PR #1796 Removing old sort based group by code and gdf_filter
- PR #1811 Added funtions for copying/allocating `cudf::table`s
- PR #1838 Improve columnops.column_empty so that it returns typed columns instead of a generic Column
- PR #1890 Add utils.get_dummies- a pandas-like wrapper around one_hot-encoding
- PR #1823 CSV Reader: default the column type to string for empty dataframes
- PR #1827 Create bindings for scalar-vector binops, and update one_hot_encoding to use them
- PR #1817 Operators now support different sized dataframes as long as they don't share different sized columns
- PR #1855 Transition replace_nulls to new C++ API and update corresponding Cython/Python code
- PR #1858 Add `std::initializer_list` constructor to `column_wrapper`
- PR #1846 C++ type-erased gdf_equal_columns test util; fix gdf_equal_columns logic error
- PR #1390 Added some basic utility functions for `gdf_column`s
- PR #1391 Tidy up bit-resolution-operation and bitmask class code
- PR #1882 Add iloc functionality to MultiIndex dataframes
- PR #1884 Rolling windows: general enhancements and better coverage for unit tests
- PR #1886 support GDF_STRING_CATEGORY columns in apply_boolean_mask, drop_nulls and other libcudf functions
- PR #1896 Improve performance of groupby with levels specified in dask-cudf
- PR #1915 Improve iloc performance for non-contiguous row selection
- PR #1859 Convert read_json into a C++ API
- PR #1919 Rename libcudf namespace gdf to namespace cudf
- PR #1850 Support left_on and right_on for DataFrame merge operator
- PR #1930 Specialize constructor for `cudf::bool8` to cast argument to `bool`
- PR #1938 Add default constructor for `column_wrapper`
- PR #1930 Specialize constructor for `cudf::bool8` to cast argument to `bool`
- PR #1952 consolidate libcudf public API headers in include/cudf
- PR #1949 Improved selection with boolmask using libcudf `apply_boolean_mask`
- PR #1956 Add support for nulls in `query()`
- PR #1973 Update `std::tuple` to `std::pair` in top-most libcudf APIs and C++ transition guide
- PR #1981 Convert read_csv into a C++ API
- PR #1868 ORC Reader: Support row index for speed up on small/medium datasets
- PR #1964 Added support for list-like types in Series.str.cat
- PR #2005 Use HTML5 details tag in bug report issue template
- PR #2003 Removed few redundant unit-tests from test_string.py::test_string_cat
- PR #1944 Groupby design improvements
- PR #2017 Convert `read_orc()` into a C++ API
- PR #2011 Convert `read_parquet()` into a C++ API
- PR #1756 Add documentation "10 Minutes to cuDF and dask_cuDF"
- PR #2034 Adding support for string columns concatenation using "add" binary operator
- PR #2042 Replace old "10 Minutes" guide with new guide for docs build process
- PR #2036 Make library of common test utils to speed up tests compilation
- PR #2022 Facilitating get_dummies to be a high level api too
- PR #2050 Namespace IO readers and add back free-form `read_xxx` functions
- PR #2104 Add a functional ``sort=`` keyword argument to groupby
- PR #2108 Add `find_and_replace` for StringColumn for replacing single values

## Bug Fixes

- PR #1465 Fix for test_orc.py and test_sparse_df.py test failures
- PR #1583 Fix underlying issue in `as_index()` that was causing `Series.quantile()` to fail
- PR #1680 Add errors= keyword to drop() to fix cudf-dask bug
- PR #1651 Fix `query` function on empty dataframe
- PR #1616 Fix CategoricalColumn to access categories by index instead of iteration
- PR #1660 Fix bug in `loc` when indexing with a column name (a string)
- PR #1683 ORC reader: fix timestamp conversion to UTC
- PR #1613 Improve CategoricalColumn.fillna(-1) performance
- PR #1642 Fix failure of CSV_TEST gdf_csv_test.SkiprowsNrows on multiuser systems
- PR #1709 Fix handling of `datetime64[ms]` in `dataframe.select_dtypes`
- PR #1704 CSV Reader: Add support for the plus sign in number fields
- PR #1687 CSV reader: return an empty dataframe for zero size input
- PR #1757 Concatenating columns with null columns
- PR #1755 Add col_level keyword argument to melt
- PR #1758 Fix df.set_index() when setting index from an empty column
- PR #1749 ORC reader: fix long strings of NULL values resulting in incorrect data
- PR #1742 Parquet Reader: Fix index column name to match PANDAS compat
- PR #1782 Update libcudf doc version
- PR #1783 Update conda dependencies
- PR #1786 Maintain the original series name in series.unique output
- PR #1760 CSV Reader: fix segfault when dtype list only includes columns from usecols list
- PR #1831 build.sh: Assuming python is in PATH instead of using PYTHON env var
- PR #1839 Raise an error instead of segfaulting when transposing a DataFrame with StringColumns
- PR #1840 Retain index correctly during merge left_on right_on
- PR #1825 cuDF: Multiaggregation Groupby Failures
- PR #1789 CSV Reader: Fix missing support for specifying `int8` and `int16` dtypes
- PR #1857 Cython Bindings: Handle `bool` columns while calling `column_view_from_NDArrays`
- PR #1849 Allow DataFrame support methods to pass arguments to the methods
- PR #1847 Fixed #1375 by moving the nvstring check into the wrapper function
- PR #1864 Fixing cudf reduction for POWER platform
- PR #1869 Parquet reader: fix Dask timestamps not matching with Pandas (convert to milliseconds)
- PR #1876 add dtype=bool for `any`, `all` to treat integer column correctly
- PR #1875 CSV reader: take NaN values into account in dtype detection
- PR #1873 Add column dtype checking for the all/any methods
- PR #1902 Bug with string iteration in _apply_basic_agg
- PR #1887 Fix for initialization issue in pq_read_arg,orc_read_arg
- PR #1867 JSON reader: add support for null/empty fields, including the 'null' literal
- PR #1891 Fix bug #1750 in string column comparison
- PR #1909 Support of `to_pandas()` of boolean series with null values
- PR #1923 Use prefix removal when two aggs are called on a SeriesGroupBy
- PR #1914 Zero initialize gdf_column local variables
- PR #1959 Add support for comparing boolean Series to scalar
- PR #1966 Ignore index fix in series append
- PR #1967 Compute index __sizeof__ only once for DataFrame __sizeof__
- PR #1977 Support CUDA installation in default system directories
- PR #1982 Fixes incorrect index name after join operation
- PR #1985 Implement `GDF_PYMOD`, a special modulo that follows python's sign rules
- PR #1991 Parquet reader: fix decoding of NULLs
- PR #1990 Fixes a rendering bug in the `apply_grouped` documentation
- PR #1978 Fix for values being filled in an empty dataframe
- PR #2001 Correctly create MultiColumn from Pandas MultiColumn
- PR #2006 Handle empty dataframe groupby construction for dask
- PR #1965 Parquet Reader: Fix duplicate index column when it's already in `use_cols`
- PR #2033 Add pip to conda environment files to fix warning
- PR #2028 CSV Reader: Fix reading of uncompressed files without a recognized file extension
- PR #2073 Fix an issue when gathering columns with NVCategory and nulls
- PR #2053 cudf::apply_boolean_mask return empty column for empty boolean mask
- PR #2066 exclude `IteratorTest.mean_var_output` test from debug build
- PR #2069 Fix JNI code to use read_csv and read_parquet APIs
- PR #2071 Fix bug with unfound transitive dependencies for GTests in Ubuntu 18.04
- PR #2089 Configure Sphinx to render params correctly
- PR #2091 Fix another bug with unfound transitive dependencies for `cudftestutils` in Ubuntu 18.04
- PR #2115 Just apply `--disable-new-dtags` instead of trying to define all the transitive dependencies
- PR #2106 Fix errors in JitCache tests caused by sharing of device memory between processes
- PR #2120 Fix errors in JitCache tests caused by running multiple threads on the same data
- PR #2102 Fix memory leak in groupby
- PR #2113 fixed typo in to_csv code example


# cudf 0.7.2 (16 May 2019)

## New Features

- PR #1735 Added overload for atomicAdd on int64. Streamlined implementation of custom atomic overloads.
- PR #1741 Add MultiIndex concatenation

## Bug Fixes

- PR #1718 Fix issue with SeriesGroupBy MultiIndex in dask-cudf
- PR #1734 Python: fix performance regression for groupby count() aggregations
- PR #1768 Cython: fix handling read only schema buffers in gpuarrow reader


# cudf 0.7.1 (11 May 2019)

## New Features

- PR #1702 Lazy load MultiIndex to return groupby performance to near optimal.

## Bug Fixes

- PR #1708 Fix handling of `datetime64[ms]` in `dataframe.select_dtypes`


# cuDF 0.7.0 (10 May 2019)

## New Features

- PR #982 Implement gdf_group_by_without_aggregations and gdf_unique_indices functions
- PR #1142 Add `GDF_BOOL` column type
- PR #1194 Implement overloads for CUDA atomic operations
- PR #1292 Implemented Bitwise binary ops AND, OR, XOR (&, |, ^)
- PR #1235 Add GPU-accelerated Parquet Reader
- PR #1335 Added local_dict arg in `DataFrame.query()`.
- PR #1282 Add Series and DataFrame.describe()
- PR #1356 Rolling windows
- PR #1381 Add DataFrame._get_numeric_data
- PR #1388 Add CODEOWNERS file to auto-request reviews based on where changes are made
- PR #1396 Add DataFrame.drop method
- PR #1413 Add DataFrame.melt method
- PR #1412 Add DataFrame.pop()
- PR #1419 Initial CSV writer function
- PR #1441 Add Series level cumulative ops (cumsum, cummin, cummax, cumprod)
- PR #1420 Add script to build and test on a local gpuCI image
- PR #1440 Add DatetimeColumn.min(), DatetimeColumn.max()
- PR #1455 Add Series.Shift via Numba kernel
- PR #1441 Add Series level cumulative ops (cumsum, cummin, cummax, cumprod)
- PR #1461 Add Python coverage test to gpu build
- PR #1445 Parquet Reader: Add selective reading of rows and row group
- PR #1532 Parquet Reader: Add support for INT96 timestamps
- PR #1516 Add Series and DataFrame.ndim
- PR #1556 Add libcudf C++ transition guide
- PR #1466 Add GPU-accelerated ORC Reader
- PR #1565 Add build script for nightly doc builds
- PR #1508 Add Series isna, isnull, and notna
- PR #1456 Add Series.diff() via Numba kernel
- PR #1588 Add Index `astype` typecasting
- PR #1301 MultiIndex support
- PR #1599 Level keyword supported in groupby
- PR #929 Add support operations to dataframe
- PR #1609 Groupby accept list of Series
- PR #1658 Support `group_keys=True` keyword in groupby method

## Improvements

- PR #1531 Refactor closures as private functions in gpuarrow
- PR #1404 Parquet reader page data decoding speedup
- PR #1076 Use `type_dispatcher` in join, quantiles, filter, segmented sort, radix sort and hash_groupby
- PR #1202 Simplify README.md
- PR #1149 CSV Reader: Change convertStrToValue() functions to `__device__` only
- PR #1238 Improve performance of the CUDA trie used in the CSV reader
- PR #1245 Use file cache for JIT kernels
- PR #1278 Update CONTRIBUTING for new conda environment yml naming conventions
- PR #1163 Refactored UnaryOps. Reduced API to two functions: `gdf_unary_math` and `gdf_cast`. Added `abs`, `-`, and `~` ops. Changed bindings to Cython
- PR #1284 Update docs version
- PR #1287 add exclude argument to cudf.select_dtype function
- PR #1286 Refactor some of the CSV Reader kernels into generic utility functions
- PR #1291 fillna in `Series.to_gpu_array()` and `Series.to_array()` can accept the scalar too now.
- PR #1005 generic `reduction` and `scan` support
- PR #1349 Replace modernGPU sort join with thrust.
- PR #1363 Add a dataframe.mean(...) that raises NotImplementedError to satisfy `dask.dataframe.utils.is_dataframe_like`
- PR #1319 CSV Reader: Use column wrapper for gdf_column output alloc/dealloc
- PR #1376 Change series quantile default to linear
- PR #1399 Replace CFFI bindings for NVTX functions with Cython bindings
- PR #1389 Refactored `set_null_count()`
- PR #1386 Added macros `GDF_TRY()`, `CUDF_TRY()` and `ASSERT_CUDF_SUCCEEDED()`
- PR #1435 Rework CMake and conda recipes to depend on installed libraries
- PR #1391 Tidy up bit-resolution-operation and bitmask class code
- PR #1439 Add cmake variable to enable compiling CUDA code with -lineinfo
- PR #1462 Add ability to read parquet files from arrow::io::RandomAccessFile
- PR #1453 Convert CSV Reader CFFI to Cython
- PR #1479 Convert Parquet Reader CFFI to Cython
- PR #1397 Add a utility function for producing an overflow-safe kernel launch grid configuration
- PR #1382 Add GPU parsing of nested brackets to cuIO parsing utilities
- PR #1481 Add cudf::table constructor to allocate a set of `gdf_column`s
- PR #1484 Convert GroupBy CFFI to Cython
- PR #1463 Allow and default melt keyword argument var_name to be None
- PR #1486 Parquet Reader: Use device_buffer rather than device_ptr
- PR #1525 Add cudatoolkit conda dependency
- PR #1520 Renamed `src/dataframe` to `src/table` and moved `table.hpp`. Made `types.hpp` to be type declarations only.
- PR #1492 Convert transpose CFFI to Cython
- PR #1495 Convert binary and unary ops CFFI to Cython
- PR #1503 Convert sorting and hashing ops CFFI to Cython
- PR #1522 Use latest release version in update-version CI script
- PR #1533 Remove stale join CFFI, fix memory leaks in join Cython
- PR #1521 Added `row_bitmask` to compute bitmask for rows of a table. Merged `valids_ops.cu` and `bitmask_ops.cu`
- PR #1553 Overload `hash_row` to avoid using intial hash values. Updated `gdf_hash` to select between overloads
- PR #1585 Updated `cudf::table` to maintain own copy of wrapped `gdf_column*`s
- PR #1559 Add `except +` to all Cython function definitions to catch C++ exceptions properly
- PR #1617 `has_nulls` and `column_dtypes` for `cudf::table`
- PR #1590 Remove CFFI from the build / install process entirely
- PR #1536 Convert gpuarrow CFFI to Cython
- PR #1655 Add `Column._pointer` as a way to access underlying `gdf_column*` of a `Column`
- PR #1655 Update readme conda install instructions for cudf version 0.6 and 0.7


## Bug Fixes

- PR #1233 Fix dtypes issue while adding the column to `str` dataframe.
- PR #1254 CSV Reader: fix data type detection for floating-point numbers in scientific notation
- PR #1289 Fix looping over each value instead of each category in concatenation
- PR #1293 Fix Inaccurate error message in join.pyx
- PR #1308 Add atomicCAS overload for `int8_t`, `int16_t`
- PR #1317 Fix catch polymorphic exception by reference in ipc.cu
- PR #1325 Fix dtype of null bitmasks to int8
- PR #1326 Update build documentation to use -DCMAKE_CXX11_ABI=ON
- PR #1334 Add "na_position" argument to CategoricalColumn sort_by_values
- PR #1321 Fix out of bounds warning when checking Bzip2 header
- PR #1359 Add atomicAnd/Or/Xor for integers
- PR #1354 Fix `fillna()` behaviour when replacing values with different dtypes
- PR #1347 Fixed core dump issue while passing dict_dtypes without column names in `cudf.read_csv()`
- PR #1379 Fixed build failure caused due to error: 'col_dtype' may be used uninitialized
- PR #1392 Update cudf Dockerfile and package_versions.sh
- PR #1385 Added INT8 type to `_schema_to_dtype` for use in GpuArrowReader
- PR #1393 Fixed a bug in `gdf_count_nonzero_mask()` for the case of 0 bits to count
- PR #1395 Update CONTRIBUTING to use the environment variable CUDF_HOME
- PR #1416 Fix bug at gdf_quantile_exact and gdf_quantile_appox
- PR #1421 Fix remove creation of series multiple times during `add_column()`
- PR #1405 CSV Reader: Fix memory leaks on read_csv() failure
- PR #1328 Fix CategoricalColumn to_arrow() null mask
- PR #1433 Fix NVStrings/categories includes
- PR #1432 Update NVStrings to 0.7.* to coincide with 0.7 development
- PR #1483 Modify CSV reader to avoid cropping blank quoted characters in non-string fields
- PR #1446 Merge 1275 hotfix from master into branch-0.7
- PR #1447 Fix legacy groupby apply docstring
- PR #1451 Fix hash join estimated result size is not correct
- PR #1454 Fix local build script improperly change directory permissions
- PR #1490 Require Dask 1.1.0+ for `is_dataframe_like` test or skip otherwise.
- PR #1491 Use more specific directories & groups in CODEOWNERS
- PR #1497 Fix Thrust issue on CentOS caused by missing default constructor of host_vector elements
- PR #1498 Add missing include guard to device_atomics.cuh and separated DEVICE_ATOMICS_TEST
- PR #1506 Fix csv-write call to updated NVStrings method
- PR #1510 Added nvstrings `fillna()` function
- PR #1507 Parquet Reader: Default string data to GDF_STRING
- PR #1535 Fix doc issue to ensure correct labelling of cudf.series
- PR #1537 Fix `undefined reference` link error in HashPartitionTest
- PR #1548 Fix ci/local/build.sh README from using an incorrect image example
- PR #1551 CSV Reader: Fix integer column name indexing
- PR #1586 Fix broken `scalar_wrapper::operator==`
- PR #1591 ORC/Parquet Reader: Fix missing import for FileNotFoundError exception
- PR #1573 Parquet Reader: Fix crash due to clash with ORC reader datasource
- PR #1607 Revert change of `column.to_dense_buffer` always return by copy for performance concerns
- PR #1618 ORC reader: fix assert & data output when nrows/skiprows isn't aligned to stripe boundaries
- PR #1631 Fix failure of TYPES_TEST on some gcc-7 based systems.
- PR #1641 CSV Reader: Fix skip_blank_lines behavior with Windows line terminators (\r\n)
- PR #1648 ORC reader: fix non-deterministic output when skiprows is non-zero
- PR #1676 Fix groupby `as_index` behaviour with `MultiIndex`
- PR #1659 Fix bug caused by empty groupbys and multiindex slicing throwing exceptions
- PR #1656 Correct Groupby failure in dask when un-aggregable columns are left in dataframe.
- PR #1689 Fix groupby performance regression
- PR #1694 Add Cython as a runtime dependency since it's required in `setup.py`


# cuDF 0.6.1 (25 Mar 2019)

## Bug Fixes

- PR #1275 Fix CentOS exception in DataFrame.hash_partition from using value "returned" by a void function


# cuDF 0.6.0 (22 Mar 2019)

## New Features

- PR #760 Raise `FileNotFoundError` instead of `GDF_FILE_ERROR` in `read_csv` if the file does not exist
- PR #539 Add Python bindings for replace function
- PR #823 Add Doxygen configuration to enable building HTML documentation for libcudf C/C++ API
- PR #807 CSV Reader: Add byte_range parameter to specify the range in the input file to be read
- PR #857 Add Tail method for Series/DataFrame and update Head method to use iloc
- PR #858 Add series feature hashing support
- PR #871 CSV Reader: Add support for NA values, including user specified strings
- PR #893 Adds PyArrow based parquet readers / writers to Python, fix category dtype handling, fix arrow ingest buffer size issues
- PR #867 CSV Reader: Add support for ignoring blank lines and comment lines
- PR #887 Add Series digitize method
- PR #895 Add Series groupby
- PR #898 Add DataFrame.groupby(level=0) support
- PR #920 Add feather, JSON, HDF5 readers / writers from PyArrow / Pandas
- PR #888 CSV Reader: Add prefix parameter for column names, used when parsing without a header
- PR #913 Add DLPack support: convert between cuDF DataFrame and DLTensor
- PR #939 Add ORC reader from PyArrow
- PR #918 Add Series.groupby(level=0) support
- PR #906 Add binary and comparison ops to DataFrame
- PR #958 Support unary and binary ops on indexes
- PR #964 Add `rename` method to `DataFrame`, `Series`, and `Index`
- PR #985 Add `Series.to_frame` method
- PR #985 Add `drop=` keyword to reset_index method
- PR #994 Remove references to pygdf
- PR #990 Add external series groupby support
- PR #988 Add top-level merge function to cuDF
- PR #992 Add comparison binaryops to DateTime columns
- PR #996 Replace relative path imports with absolute paths in tests
- PR #995 CSV Reader: Add index_col parameter to specify the column name or index to be used as row labels
- PR #1004 Add `from_gpu_matrix` method to DataFrame
- PR #997 Add property index setter
- PR #1007 Replace relative path imports with absolute paths in cudf
- PR #1013 select columns with df.columns
- PR #1016 Rename Series.unique_count() to nunique() to match pandas API
- PR #947 Prefixsum to handle nulls and float types
- PR #1029 Remove rest of relative path imports
- PR #1021 Add filtered selection with assignment for Dataframes
- PR #872 Adding NVCategory support to cudf apis
- PR #1052 Add left/right_index and left/right_on keywords to merge
- PR #1091 Add `indicator=` and `suffixes=` keywords to merge
- PR #1107 Add unsupported keywords to Series.fillna
- PR #1032 Add string support to cuDF python
- PR #1136 Removed `gdf_concat`
- PR #1153 Added function for getting the padded allocation size for valid bitmask
- PR #1148 Add cudf.sqrt for dataframes and Series
- PR #1159 Add Python bindings for libcudf dlpack functions
- PR #1155 Add __array_ufunc__ for DataFrame and Series for sqrt
- PR #1168 to_frame for series accepts a name argument


## Improvements

- PR #1218 Add dask-cudf page to API docs
- PR #892 Add support for heterogeneous types in binary ops with JIT
- PR #730 Improve performance of `gdf_table` constructor
- PR #561 Add Doxygen style comments to Join CUDA functions
- PR #813 unified libcudf API functions by replacing gpu_ with gdf_
- PR #822 Add support for `__cuda_array_interface__` for ingest
- PR #756 Consolidate common helper functions from unordered map and multimap
- PR #753 Improve performance of groupby sum and average, especially for cases with few groups.
- PR #836 Add ingest support for arrow chunked arrays in Column, Series, DataFrame creation
- PR #763 Format doxygen comments for csv_read_arg struct
- PR #532 CSV Reader: Use type dispatcher instead of switch block
- PR #694 Unit test utilities improvements
- PR #878 Add better indexing to Groupby
- PR #554 Add `empty` method and `is_monotonic` attribute to `Index`
- PR #1040 Fixed up Doxygen comment tags
- PR #909 CSV Reader: Avoid host->device->host copy for header row data
- PR #916 Improved unit testing and error checking for `gdf_column_concat`
- PR #941 Replace `numpy` call in `Series.hash_encode` with `numba`
- PR #942 Added increment/decrement operators for wrapper types
- PR #943 Updated `count_nonzero_mask` to return `num_rows` when the mask is null
- PR #952 Added trait to map C++ type to `gdf_dtype`
- PR #966 Updated RMM submodule.
- PR #998 Add IO reader/writer modules to API docs, fix for missing cudf.Series docs
- PR #1017 concatenate along columns for Series and DataFrames
- PR #1002 Support indexing a dataframe with another boolean dataframe
- PR #1018 Better concatenation for Series and Dataframes
- PR #1036 Use Numpydoc style docstrings
- PR #1047 Adding gdf_dtype_extra_info to gdf_column_view_augmented
- PR #1054 Added default ctor to SerialTrieNode to overcome Thrust issue in CentOS7 + CUDA10
- PR #1024 CSV Reader: Add support for hexadecimal integers in integral-type columns
- PR #1033 Update `fillna()` to use libcudf function `gdf_replace_nulls`
- PR #1066 Added inplace assignment for columns and select_dtypes for dataframes
- PR #1026 CSV Reader: Change the meaning and type of the quoting parameter to match Pandas
- PR #1100 Adds `CUDF_EXPECTS` error-checking macro
- PR #1092 Fix select_dtype docstring
- PR #1111 Added cudf::table
- PR #1108 Sorting for datetime columns
- PR #1120 Return a `Series` (not a `Column`) from `Series.cat.set_categories()`
- PR #1128 CSV Reader: The last data row does not need to be line terminated
- PR #1183 Bump Arrow version to 0.12.1
- PR #1208 Default to CXX11_ABI=ON
- PR #1252 Fix NVStrings dependencies for cuda 9.2 and 10.0
- PR #2037 Optimize the existing `gather` and `scatter` routines in `libcudf`

## Bug Fixes

- PR #821 Fix flake8 issues revealed by flake8 update
- PR #808 Resolved renamed `d_columns_valids` variable name
- PR #820 CSV Reader: fix the issue where reader adds additional rows when file uses \r\n as a line terminator
- PR #780 CSV Reader: Fix scientific notation parsing and null values for empty quotes
- PR #815 CSV Reader: Fix data parsing when tabs are present in the input CSV file
- PR #850 Fix bug where left joins where the left df has 0 rows causes a crash
- PR #861 Fix memory leak by preserving the boolean mask index
- PR #875 Handle unnamed indexes in to/from arrow functions
- PR #877 Fix ingest of 1 row arrow tables in from arrow function
- PR #876 Added missing `<type_traits>` include
- PR #889 Deleted test_rmm.py which has now moved to RMM repo
- PR #866 Merge v0.5.1 numpy ABI hotfix into 0.6
- PR #917 value_counts return int type on empty columns
- PR #611 Renamed `gdf_reduce_optimal_output_size()` -> `gdf_reduction_get_intermediate_output_size()`
- PR #923 fix index for negative slicing for cudf dataframe and series
- PR #927 CSV Reader: Fix category GDF_CATEGORY hashes not being computed properly
- PR #921 CSV Reader: Fix parsing errors with delim_whitespace, quotations in the header row, unnamed columns
- PR #933 Fix handling objects of all nulls in series creation
- PR #940 CSV Reader: Fix an issue where the last data row is missing when using byte_range
- PR #945 CSV Reader: Fix incorrect datetime64 when milliseconds or space separator are used
- PR #959 Groupby: Problem with column name lookup
- PR #950 Converting dataframe/recarry with non-contiguous arrays
- PR #963 CSV Reader: Fix another issue with missing data rows when using byte_range
- PR #999 Fix 0 sized kernel launches and empty sort_index exception
- PR #993 Fix dtype in selecting 0 rows from objects
- PR #1009 Fix performance regression in `to_pandas` method on DataFrame
- PR #1008 Remove custom dask communication approach
- PR #1001 CSV Reader: Fix a memory access error when reading a large (>2GB) file with date columns
- PR #1019 Binary Ops: Fix error when one input column has null mask but other doesn't
- PR #1014 CSV Reader: Fix false positives in bool value detection
- PR #1034 CSV Reader: Fix parsing floating point precision and leading zero exponents
- PR #1044 CSV Reader: Fix a segfault when byte range aligns with a page
- PR #1058 Added support for `DataFrame.loc[scalar]`
- PR #1060 Fix column creation with all valid nan values
- PR #1073 CSV Reader: Fix an issue where a column name includes the return character
- PR #1090 Updating Doxygen Comments
- PR #1080 Fix dtypes returned from loc / iloc because of lists
- PR #1102 CSV Reader: Minor fixes and memory usage improvements
- PR #1174: Fix release script typo
- PR #1137 Add prebuild script for CI
- PR #1118 Enhanced the `DataFrame.from_records()` feature
- PR #1129 Fix join performance with index parameter from using numpy array
- PR #1145 Issue with .agg call on multi-column dataframes
- PR #908 Some testing code cleanup
- PR #1167 Fix issue with null_count not being set after inplace fillna()
- PR #1184 Fix iloc performance regression
- PR #1185 Support left_on/right_on and also on=str in merge
- PR #1200 Fix allocating bitmasks with numba instead of rmm in allocate_mask function
- PR #1213 Fix bug with csv reader requesting subset of columns using wrong datatype
- PR #1223 gpuCI: Fix label on rapidsai channel on gpu build scripts
- PR #1242 Add explicit Thrust exec policy to fix NVCATEGORY_TEST segfault on some platforms
- PR #1246 Fix categorical tests that failed due to bad implicit type conversion
- PR #1255 Fix overwriting conda package main label uploads
- PR #1259 Add dlpack includes to pip build


# cuDF 0.5.1 (05 Feb 2019)

## Bug Fixes

- PR #842 Avoid using numpy via cimport to prevent ABI issues in Cython compilation


# cuDF 0.5.0 (28 Jan 2019)

## New Features

- PR #722 Add bzip2 decompression support to `read_csv()`
- PR #693 add ZLIB-based GZIP/ZIP support to `read_csv_strings()`
- PR #411 added null support to gdf_order_by (new API) and cudf_table::sort
- PR #525 Added GitHub Issue templates for bugs, documentation, new features, and questions
- PR #501 CSV Reader: Add support for user-specified decimal point and thousands separator to read_csv_strings()
- PR #455 CSV Reader: Add support for user-specified decimal point and thousands separator to read_csv()
- PR #439 add `DataFrame.drop` method similar to pandas
- PR #356 add `DataFrame.transpose` method and `DataFrame.T` property similar to pandas
- PR #505 CSV Reader: Add support for user-specified boolean values
- PR #350 Implemented Series replace function
- PR #490 Added print_env.sh script to gather relevant environment details when reporting cuDF issues
- PR #474 add ZLIB-based GZIP/ZIP support to `read_csv()`
- PR #547 Added melt similar to `pandas.melt()`
- PR #491 Add CI test script to check for updates to CHANGELOG.md in PRs
- PR #550 Add CI test script to check for style issues in PRs
- PR #558 Add CI scripts for cpu-based conda and gpu-based test builds
- PR #524 Add Boolean Indexing
- PR #564 Update python `sort_values` method to use updated libcudf `gdf_order_by` API
- PR #509 CSV Reader: Input CSV file can now be passed in as a text or a binary buffer
- PR #607 Add `__iter__` and iteritems to DataFrame class
- PR #643 added a new api gdf_replace_nulls that allows a user to replace nulls in a column

## Improvements

- PR #426 Removed sort-based groupby and refactored existing groupby APIs. Also improves C++/CUDA compile time.
- PR #461 Add `CUDF_HOME` variable in README.md to replace relative pathing.
- PR #472 RMM: Created centralized rmm::device_vector alias and rmm::exec_policy
- PR #500 Improved the concurrent hash map class to support partitioned (multi-pass) hash table building.
- PR #454 Improve CSV reader docs and examples
- PR #465 Added templated C++ API for RMM to avoid explicit cast to `void**`
- PR #513 `.gitignore` tweaks
- PR #521 Add `assert_eq` function for testing
- PR #502 Simplify Dockerfile for local dev, eliminate old conda/pip envs
- PR #549 Adds `-rdynamic` compiler flag to nvcc for Debug builds
- PR #472 RMM: Created centralized rmm::device_vector alias and rmm::exec_policy
- PR #577 Added external C++ API for scatter/gather functions
- PR #500 Improved the concurrent hash map class to support partitioned (multi-pass) hash table building
- PR #583 Updated `gdf_size_type` to `int`
- PR #500 Improved the concurrent hash map class to support partitioned (multi-pass) hash table building
- PR #617 Added .dockerignore file. Prevents adding stale cmake cache files to the docker container
- PR #658 Reduced `JOIN_TEST` time by isolating overflow test of hash table size computation
- PR #664 Added Debuging instructions to README
- PR #651 Remove noqa marks in `__init__.py` files
- PR #671 CSV Reader: uncompressed buffer input can be parsed without explicitly specifying compression as None
- PR #684 Make RMM a submodule
- PR #718 Ensure sum, product, min, max methods pandas compatibility on empty datasets
- PR #720 Refactored Index classes to make them more Pandas-like, added CategoricalIndex
- PR #749 Improve to_arrow and from_arrow Pandas compatibility
- PR #766 Remove TravisCI references, remove unused variables from CMake, fix ARROW_VERSION in Cmake
- PR #773 Add build-args back to Dockerfile and handle dependencies based on environment yml file
- PR #781 Move thirdparty submodules to root and symlink in /cpp
- PR #843 Fix broken cudf/python API examples, add new methods to the API index

## Bug Fixes

- PR #569 CSV Reader: Fix days being off-by-one when parsing some dates
- PR #531 CSV Reader: Fix incorrect parsing of quoted numbers
- PR #465 Added templated C++ API for RMM to avoid explicit cast to `void**`
- PR #473 Added missing <random> include
- PR #478 CSV Reader: Add api support for auto column detection, header, mangle_dupe_cols, usecols
- PR #495 Updated README to correct where cffi pytest should be executed
- PR #501 Fix the intermittent segfault caused by the `thousands` and `compression` parameters in the csv reader
- PR #502 Simplify Dockerfile for local dev, eliminate old conda/pip envs
- PR #512 fix bug for `on` parameter in `DataFrame.merge` to allow for None or single column name
- PR #511 Updated python/cudf/bindings/join.pyx to fix cudf merge printing out dtypes
- PR #513 `.gitignore` tweaks
- PR #521 Add `assert_eq` function for testing
- PR #537 Fix CMAKE_CUDA_STANDARD_REQURIED typo in CMakeLists.txt
- PR #447 Fix silent failure in initializing DataFrame from generator
- PR #545 Temporarily disable csv reader thousands test to prevent segfault (test re-enabled in PR #501)
- PR #559 Fix Assertion error while using `applymap` to change the output dtype
- PR #575 Update `print_env.sh` script to better handle missing commands
- PR #612 Prevent an exception from occuring with true division on integer series.
- PR #630 Fix deprecation warning for `pd.core.common.is_categorical_dtype`
- PR #622 Fix Series.append() behaviour when appending values with different numeric dtype
- PR #603 Fix error while creating an empty column using None.
- PR #673 Fix array of strings not being caught in from_pandas
- PR #644 Fix return type and column support of dataframe.quantile()
- PR #634 Fix create `DataFrame.from_pandas()` with numeric column names
- PR #654 Add resolution check for GDF_TIMESTAMP in Join
- PR #648 Enforce one-to-one copy required when using `numba>=0.42.0`
- PR #645 Fix cmake build type handling not setting debug options when CMAKE_BUILD_TYPE=="Debug"
- PR #669 Fix GIL deadlock when launching multiple python threads that make Cython calls
- PR #665 Reworked the hash map to add a way to report the destination partition for a key
- PR #670 CMAKE: Fix env include path taking precedence over libcudf source headers
- PR #674 Check for gdf supported column types
- PR #677 Fix 'gdf_csv_test_Dates' gtest failure due to missing nrows parameter
- PR #604 Fix the parsing errors while reading a csv file using `sep` instead of `delimiter`.
- PR #686 Fix converting nulls to NaT values when converting Series to Pandas/Numpy
- PR #689 CSV Reader: Fix behavior with skiprows+header to match pandas implementation
- PR #691 Fixes Join on empty input DFs
- PR #706 CSV Reader: Fix broken dtype inference when whitespace is in data
- PR #717 CSV reader: fix behavior when parsing a csv file with no data rows
- PR #724 CSV Reader: fix build issue due to parameter type mismatch in a std::max call
- PR #734 Prevents reading undefined memory in gpu_expand_mask_bits numba kernel
- PR #747 CSV Reader: fix an issue where CUDA allocations fail with some large input files
- PR #750 Fix race condition for handling NVStrings in CMake
- PR #719 Fix merge column ordering
- PR #770 Fix issue where RMM submodule pointed to wrong branch and pin other to correct branches
- PR #778 Fix hard coded ABI off setting
- PR #784 Update RMM submodule commit-ish and pip paths
- PR #794 Update `rmm::exec_policy` usage to fix segmentation faults when used as temprory allocator.
- PR #800 Point git submodules to branches of forks instead of exact commits


# cuDF 0.4.0 (05 Dec 2018)

## New Features

- PR #398 add pandas-compatible `DataFrame.shape()` and `Series.shape()`
- PR #394 New documentation feature "10 Minutes to cuDF"
- PR #361 CSV Reader: Add support for strings with delimiters

## Improvements

 - PR #436 Improvements for type_dispatcher and wrapper structs
 - PR #429 Add CHANGELOG.md (this file)
 - PR #266 use faster CUDA-accelerated DataFrame column/Series concatenation.
 - PR #379 new C++ `type_dispatcher` reduces code complexity in supporting many data types.
 - PR #349 Improve performance for creating columns from memoryview objects
 - PR #445 Update reductions to use type_dispatcher. Adds integer types support to sum_of_squares.
 - PR #448 Improve installation instructions in README.md
 - PR #456 Change default CMake build to Release, and added option for disabling compilation of tests

## Bug Fixes

 - PR #444 Fix csv_test CUDA too many resources requested fail.
 - PR #396 added missing output buffer in validity tests for groupbys.
 - PR #408 Dockerfile updates for source reorganization
 - PR #437 Add cffi to Dockerfile conda env, fixes "cannot import name 'librmm'"
 - PR #417 Fix `map_test` failure with CUDA 10
 - PR #414 Fix CMake installation include file paths
 - PR #418 Properly cast string dtypes to programmatic dtypes when instantiating columns
 - PR #427 Fix and tests for Concatenation illegal memory access with nulls


# cuDF 0.3.0 (23 Nov 2018)

## New Features

 - PR #336 CSV Reader string support

## Improvements

 - PR #354 source code refactored for better organization. CMake build system overhaul. Beginning of transition to Cython bindings.
 - PR #290 Add support for typecasting to/from datetime dtype
 - PR #323 Add handling pyarrow boolean arrays in input/out, add tests
 - PR #325 GDF_VALIDITY_UNSUPPORTED now returned for algorithms that don't support non-empty valid bitmasks
 - PR #381 Faster InputTooLarge Join test completes in ms rather than minutes.
 - PR #373 .gitignore improvements
 - PR #367 Doc cleanup & examples for DataFrame methods
 - PR #333 Add Rapids Memory Manager documentation
 - PR #321 Rapids Memory Manager adds file/line location logging and convenience macros
 - PR #334 Implement DataFrame `__copy__` and `__deepcopy__`
 - PR #271 Add NVTX ranges to pygdf
 - PR #311 Document system requirements for conda install

## Bug Fixes

 - PR #337 Retain index on `scale()` function
 - PR #344 Fix test failure due to PyArrow 0.11 Boolean handling
 - PR #364 Remove noexcept from managed_allocator;  CMakeLists fix for NVstrings
 - PR #357 Fix bug that made all series be considered booleans for indexing
 - PR #351 replace conda env configuration for developers
 - PRs #346 #360 Fix CSV reading of negative numbers
 - PR #342 Fix CMake to use conda-installed nvstrings
 - PR #341 Preserve categorical dtype after groupby aggregations
 - PR #315 ReadTheDocs build update to fix missing libcuda.so
 - PR #320 FIX out-of-bounds access error in reductions.cu
 - PR #319 Fix out-of-bounds memory access in libcudf count_valid_bits
 - PR #303 Fix printing empty dataframe


# cuDF 0.2.0 and cuDF 0.1.0

These were initial releases of cuDF based on previously separate pyGDF and libGDF libraries.<|MERGE_RESOLUTION|>--- conflicted
+++ resolved
@@ -79,12 +79,10 @@
 - PR #2456 Small improvement to typecast utility
 - PR #2458 Fix handling of thirdparty packages in `isort` config
 - PR #2459 IO Readers: Consolidate all readers to use `datasource` class
-<<<<<<< HEAD
 - PR #2475 Exposed type_dispatcher.hpp, nvcategory_util.hpp and wrapper_types.hpp in the include folder
-=======
 - PR #2483 Bundle Boost filesystem dependency in the Java jar
 - PR #2481 Adds the ignore_null_keys option to the java api
->>>>>>> 329718a7
+
 
 ## Bug Fixes
 

--- conflicted
+++ resolved
@@ -57,11 +57,8 @@
 - PR #1421 Fix remove creation of series multiple times during `add_column()`
 - PR #1405 CSV Reader: Fix memory leaks on read_csv() failure
 - PR #1328 Fix CategoricalColumn to_arrow() null mask
-<<<<<<< HEAD
 - PR #1433 Fix NVStrings/categories includes
-=======
 - PR #1432 Update NVStrings to 0.7.* to coincide with 0.7 development
->>>>>>> c1ac4d5c
 
 
 # cuDF 0.6.0 (Date TBD)

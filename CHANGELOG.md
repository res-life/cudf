--- conflicted
+++ resolved
@@ -129,11 +129,8 @@
 - PR #3382 Add fill function for strings column
 - PR #3391 Move device_atomics_tests.cu files to legacy
 - PR #3389 Move quantiles.hpp + group_quantiles.hpp files to legacy
-<<<<<<< HEAD
+- PR #3398 Move reshape.hpp files to legacy
 - PR #3407 Allow multiple row-groups per task in dask_cudf read_parquet
-=======
-- PR #3398 Move reshape.hpp files to legacy
->>>>>>> d640dd83
 
 ## Bug Fixes
 
